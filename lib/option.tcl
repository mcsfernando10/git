# git-gui options editor
# Copyright (C) 2006, 2007 Shawn Pearce

proc save_config {} {
	global default_config font_descs
	global repo_config global_config
	global repo_config_new global_config_new
	global ui_comm_spell

	foreach option $font_descs {
		set name [lindex $option 0]
		set font [lindex $option 1]
		font configure $font \
			-family $global_config_new(gui.$font^^family) \
			-size $global_config_new(gui.$font^^size)
		font configure ${font}bold \
			-family $global_config_new(gui.$font^^family) \
			-size $global_config_new(gui.$font^^size)
		font configure ${font}italic \
			-family $global_config_new(gui.$font^^family) \
			-size $global_config_new(gui.$font^^size)
		set global_config_new(gui.$name) [font configure $font]
		unset global_config_new(gui.$font^^family)
		unset global_config_new(gui.$font^^size)
	}

	foreach name [array names default_config] {
		set value $global_config_new($name)
		if {$value ne $global_config($name)} {
			if {$value eq $default_config($name)} {
				catch {git config --global --unset $name}
			} else {
				regsub -all "\[{}\]" $value {"} value
				git config --global $name $value
			}
			set global_config($name) $value
			if {$value eq $repo_config($name)} {
				catch {git config --unset $name}
				set repo_config($name) $value
			}
		}
	}

	foreach name [array names default_config] {
		set value $repo_config_new($name)
		if {$value ne $repo_config($name)} {
			if {$value eq $global_config($name)} {
				catch {git config --unset $name}
			} else {
				regsub -all "\[{}\]" $value {"} value
				git config $name $value
			}
			set repo_config($name) $value
		}
	}

	if {[info exists repo_config(gui.spellingdictionary)]} {
		set value $repo_config(gui.spellingdictionary)
		if {$value eq {none}} {
			if {[info exists ui_comm_spell]} {
				$ui_comm_spell stop
			}
		} elseif {[info exists ui_comm_spell]} {
			$ui_comm_spell lang $value
		}
	}
}

proc do_options {} {
	global repo_config global_config font_descs
	global repo_config_new global_config_new
	global ui_comm_spell

	array unset repo_config_new
	array unset global_config_new
	foreach name [array names repo_config] {
		set repo_config_new($name) $repo_config($name)
	}
	load_config 1
	foreach name [array names repo_config] {
		switch -- $name {
		gui.diffcontext {continue}
		}
		set repo_config_new($name) $repo_config($name)
	}
	foreach name [array names global_config] {
		set global_config_new($name) $global_config($name)
	}

	set w .options_editor
	toplevel $w
	wm geometry $w "+[winfo rootx .]+[winfo rooty .]"

	frame $w.buttons
	button $w.buttons.restore -text [mc "Restore Defaults"] \
		-default normal \
		-command do_restore_defaults
	pack $w.buttons.restore -side left
	button $w.buttons.save -text [mc Save] \
		-default active \
		-command [list do_save_config $w]
	pack $w.buttons.save -side right
	button $w.buttons.cancel -text [mc "Cancel"] \
		-default normal \
		-command [list destroy $w]
	pack $w.buttons.cancel -side right -padx 5
	pack $w.buttons -side bottom -fill x -pady 10 -padx 10

	labelframe $w.repo -text [mc "%s Repository" [reponame]]
	labelframe $w.global -text [mc "Global (All Repositories)"]
	pack $w.repo -side left -fill both -expand 1 -pady 5 -padx 5
	pack $w.global -side right -fill both -expand 1 -pady 5 -padx 5

	set optid 0
	foreach option {
		{t user.name {mc "User Name"}}
		{t user.email {mc "Email Address"}}

		{b merge.summary {mc "Summarize Merge Commits"}}
		{i-1..5 merge.verbosity {mc "Merge Verbosity"}}
		{b merge.diffstat {mc "Show Diffstat After Merge"}}

		{b gui.trustmtime  {mc "Trust File Modification Timestamps"}}
		{b gui.pruneduringfetch {mc "Prune Tracking Branches During Fetch"}}
		{b gui.matchtrackingbranch {mc "Match Tracking Branches"}}
		{b gui.fastcopyblame {mc "Blame Copy Only On Changed Files"}}
		{i-20..200 gui.copyblamethreshold {mc "Minimum Letters To Blame Copy On"}}
<<<<<<< HEAD
		{i-0..300 gui.blamehistoryctx {mc "Blame History Context Radius (days)"}}
		{i-0..99 gui.diffcontext {mc "Number of Diff Context Lines"}}
=======
		{i-1..99 gui.diffcontext {mc "Number of Diff Context Lines"}}
>>>>>>> 9dc37931
		{i-0..99 gui.commitmsgwidth {mc "Commit Message Text Width"}}
		{t gui.newbranchtemplate {mc "New Branch Name Template"}}
		} {
		set type [lindex $option 0]
		set name [lindex $option 1]
		set text [eval [lindex $option 2]]
		incr optid
		foreach f {repo global} {
			switch -glob -- $type {
			b {
				checkbutton $w.$f.$optid -text $text \
					-variable ${f}_config_new($name) \
					-onvalue true \
					-offvalue false
				pack $w.$f.$optid -side top -anchor w
			}
			i-* {
				regexp -- {-(\d+)\.\.(\d+)$} $type _junk min max
				frame $w.$f.$optid
				label $w.$f.$optid.l -text "$text:"
				pack $w.$f.$optid.l -side left -anchor w -fill x
				spinbox $w.$f.$optid.v \
					-textvariable ${f}_config_new($name) \
					-from $min \
					-to $max \
					-increment 1 \
					-width [expr {1 + [string length $max]}]
				bind $w.$f.$optid.v <FocusIn> {%W selection range 0 end}
				pack $w.$f.$optid.v -side right -anchor e -padx 5
				pack $w.$f.$optid -side top -anchor w -fill x
			}
			t {
				frame $w.$f.$optid
				label $w.$f.$optid.l -text "$text:"
				entry $w.$f.$optid.v \
					-borderwidth 1 \
					-relief sunken \
					-width 20 \
					-textvariable ${f}_config_new($name)
				pack $w.$f.$optid.l -side left -anchor w
				pack $w.$f.$optid.v -side left -anchor w \
					-fill x -expand 1 \
					-padx 5
				pack $w.$f.$optid -side top -anchor w -fill x
			}
			}
		}
	}

	set all_dicts [linsert \
		[spellcheck::available_langs] \
		0 \
		none]
	incr optid
	foreach f {repo global} {
		if {![info exists ${f}_config_new(gui.spellingdictionary)]} {
			if {[info exists ui_comm_spell]} {
				set value [$ui_comm_spell lang]
			} else {
				set value none
			}
			set ${f}_config_new(gui.spellingdictionary) $value
		}

		frame $w.$f.$optid
		label $w.$f.$optid.l -text [mc "Spelling Dictionary:"]
		eval tk_optionMenu $w.$f.$optid.v \
			${f}_config_new(gui.spellingdictionary) \
			$all_dicts
		pack $w.$f.$optid.l -side left -anchor w -fill x
		pack $w.$f.$optid.v -side right -anchor e -padx 5
		pack $w.$f.$optid -side top -anchor w -fill x
	}
	unset all_dicts

	set all_fonts [lsort [font families]]
	foreach option $font_descs {
		set name [lindex $option 0]
		set font [lindex $option 1]
		set text [eval [lindex $option 2]]

		set global_config_new(gui.$font^^family) \
			[font configure $font -family]
		set global_config_new(gui.$font^^size) \
			[font configure $font -size]

		frame $w.global.$name
		label $w.global.$name.l -text "$text:"
		button $w.global.$name.b \
			-text [mc "Change Font"] \
			-command [list \
				choose_font::pick \
				$w \
				[mc "Choose %s" $text] \
				global_config_new(gui.$font^^family) \
				global_config_new(gui.$font^^size) \
				]
		label $w.global.$name.f -textvariable global_config_new(gui.$font^^family)
		label $w.global.$name.s -textvariable global_config_new(gui.$font^^size)
		label $w.global.$name.pt -text [mc "pt."]
		pack $w.global.$name.l -side left -anchor w
		pack $w.global.$name.b -side right -anchor e
		pack $w.global.$name.pt -side right -anchor w
		pack $w.global.$name.s -side right -anchor w
		pack $w.global.$name.f -side right -anchor w
		pack $w.global.$name -side top -anchor w -fill x
	}

	bind $w <Visibility> "grab $w; focus $w.buttons.save"
	bind $w <Key-Escape> "destroy $w"
	bind $w <Key-Return> [list do_save_config $w]

	if {[is_MacOSX]} {
		set t [mc "Preferences"]
	} else {
		set t [mc "Options"]
	}
	wm title $w "[appname] ([reponame]): $t"
	tkwait window $w
}

proc do_restore_defaults {} {
	global font_descs default_config repo_config
	global repo_config_new global_config_new

	foreach name [array names default_config] {
		set repo_config_new($name) $default_config($name)
		set global_config_new($name) $default_config($name)
	}

	foreach option $font_descs {
		set name [lindex $option 0]
		set repo_config(gui.$name) $default_config(gui.$name)
	}
	apply_config

	foreach option $font_descs {
		set name [lindex $option 0]
		set font [lindex $option 1]
		set global_config_new(gui.$font^^family) \
			[font configure $font -family]
		set global_config_new(gui.$font^^size) \
			[font configure $font -size]
	}
}

proc do_save_config {w} {
	if {[catch {save_config} err]} {
		error_popup [strcat [mc "Failed to completely save options:"] "\n\n$err"]
	}
	reshow_diff
	destroy $w
}<|MERGE_RESOLUTION|>--- conflicted
+++ resolved
@@ -125,12 +125,8 @@
 		{b gui.matchtrackingbranch {mc "Match Tracking Branches"}}
 		{b gui.fastcopyblame {mc "Blame Copy Only On Changed Files"}}
 		{i-20..200 gui.copyblamethreshold {mc "Minimum Letters To Blame Copy On"}}
-<<<<<<< HEAD
 		{i-0..300 gui.blamehistoryctx {mc "Blame History Context Radius (days)"}}
-		{i-0..99 gui.diffcontext {mc "Number of Diff Context Lines"}}
-=======
 		{i-1..99 gui.diffcontext {mc "Number of Diff Context Lines"}}
->>>>>>> 9dc37931
 		{i-0..99 gui.commitmsgwidth {mc "Commit Message Text Width"}}
 		{t gui.newbranchtemplate {mc "New Branch Name Template"}}
 		} {
