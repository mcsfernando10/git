/*
 * Another stupid program, this one parsing the headers of an
 * email to figure out authorship and subject
 */
#define _GNU_SOURCE
#include <stdio.h>
#include <stdlib.h>
#include <string.h>
#include <ctype.h>
#ifndef NO_ICONV
#include <iconv.h>
#endif
#include "git-compat-util.h"
#include "cache.h"

static FILE *cmitmsg, *patchfile;

static int keep_subject = 0;
static char *metainfo_charset = NULL;
static char line[1000];
static char date[1000];
static char name[1000];
static char email[1000];
static char subject[1000];

static enum  {
	TE_DONTCARE, TE_QP, TE_BASE64,
} transfer_encoding;
static char charset[256];

static char multipart_boundary[1000];
static int multipart_boundary_len;
static int patch_lines = 0;

static char *sanity_check(char *name, char *email)
{
	int len = strlen(name);
	if (len < 3 || len > 60)
		return email;
	if (strchr(name, '@') || strchr(name, '<') || strchr(name, '>'))
		return email;
	return name;
}

static int bogus_from(char *line)
{
	/* John Doe <johndoe> */
	char *bra, *ket, *dst, *cp;

	/* This is fallback, so do not bother if we already have an
	 * e-mail address.
	 */ 
	if (*email)
		return 0;

	bra = strchr(line, '<');
	if (!bra)
		return 0;
	ket = strchr(bra, '>');
	if (!ket)
		return 0;

	for (dst = email, cp = bra+1; cp < ket; )
		*dst++ = *cp++;
	*dst = 0;
	for (cp = line; isspace(*cp); cp++)
		;
	for (bra--; isspace(*bra); bra--)
		*bra = 0;
	cp = sanity_check(cp, email);
	strcpy(name, cp);
	return 1;
}

static int handle_from(char *in_line)
{
	char line[1000];
	char *at;
	char *dst;

	strcpy(line, in_line);
	at = strchr(line, '@');
	if (!at)
		return bogus_from(line);

	/*
	 * If we already have one email, don't take any confusing lines
	 */
	if (*email && strchr(at+1, '@'))
		return 0;

	/* Pick up the string around '@', possibly delimited with <>
	 * pair; that is the email part.  White them out while copying.
	 */
	while (at > line) {
		char c = at[-1];
		if (isspace(c))
			break;
		if (c == '<') {
			at[-1] = ' ';
			break;
		}
		at--;
	}
	dst = email;
	for (;;) {
		unsigned char c = *at;
		if (!c || c == '>' || isspace(c)) {
			if (c == '>')
				*at = ' ';
			break;
		}
		*at++ = ' ';
		*dst++ = c;
	}
	*dst++ = 0;

	/* The remainder is name.  It could be "John Doe <john.doe@xz>"
	 * or "john.doe@xz (John Doe)", but we have whited out the
	 * email part, so trim from both ends, possibly removing
	 * the () pair at the end.
	 */
	at = line + strlen(line);
	while (at > line) {
		unsigned char c = *--at;
		if (!isspace(c)) {
			at[(c == ')') ? 0 : 1] = 0;
			break;
		}
	}

	at = line;
	for (;;) {
		unsigned char c = *at;
		if (!c || !isspace(c)) {
			if (c == '(')
				at++;
			break;
		}
		at++;
	}
	at = sanity_check(at, email);
	strcpy(name, at);
	return 1;
}

static int handle_date(char *line)
{
	strcpy(date, line);
	return 0;
}

static int handle_subject(char *line)
{
	strcpy(subject, line);
	return 0;
}

/* NOTE NOTE NOTE.  We do not claim we do full MIME.  We just attempt
 * to have enough heuristics to grok MIME encoded patches often found
 * on our mailing lists.  For example, we do not even treat header lines
 * case insensitively.
 */

static int slurp_attr(const char *line, const char *name, char *attr)
{
	char *ends, *ap = strcasestr(line, name);
	size_t sz;

	if (!ap) {
		*attr = 0;
		return 0;
	}
	ap += strlen(name);
	if (*ap == '"') {
		ap++;
		ends = "\"";
	}
	else
		ends = "; \t";
	sz = strcspn(ap, ends);
	memcpy(attr, ap, sz);
	attr[sz] = 0;
	return 1;
}

static int handle_subcontent_type(char *line)
{
	/* We do not want to mess with boundary.  Note that we do not
	 * handle nested multipart.
	 */
	if (strcasestr(line, "boundary=")) {
		fprintf(stderr, "Not handling nested multipart message.\n");
		exit(1);
	}
	slurp_attr(line, "charset=", charset);
	if (*charset) {
		int i, c;
		for (i = 0; (c = charset[i]) != 0; i++)
			charset[i] = tolower(c);
	}
	return 0;
}

static int handle_content_type(char *line)
{
	*multipart_boundary = 0;
	if (slurp_attr(line, "boundary=", multipart_boundary + 2)) {
		memcpy(multipart_boundary, "--", 2);
		multipart_boundary_len = strlen(multipart_boundary);
	}
	slurp_attr(line, "charset=", charset);
	return 0;
}

static int handle_content_transfer_encoding(char *line)
{
	if (strcasestr(line, "base64"))
		transfer_encoding = TE_BASE64;
	else if (strcasestr(line, "quoted-printable"))
		transfer_encoding = TE_QP;
	else
		transfer_encoding = TE_DONTCARE;
	return 0;
}

static int is_multipart_boundary(const char *line)
{
	return (!memcmp(line, multipart_boundary, multipart_boundary_len));
}

static int eatspace(char *line)
{
	int len = strlen(line);
	while (len > 0 && isspace(line[len-1]))
		line[--len] = 0;
	return len;
}

#define SEEN_FROM 01
#define SEEN_DATE 02
#define SEEN_SUBJECT 04
<<<<<<< HEAD
#define SEEN_PREFIX  0x08
=======
#define SEEN_BOGUS_UNIX_FROM 010
>>>>>>> 81c5cf78

/* First lines of body can have From:, Date:, and Subject: */
static void handle_inbody_header(int *seen, char *line)
{
	if (!memcmp(">From", line, 5) && isspace(line[5])) {
		if (!(*seen & SEEN_BOGUS_UNIX_FROM)) {
			*seen |= SEEN_BOGUS_UNIX_FROM;
			return 1;
		}
	}
	if (!memcmp("From:", line, 5) && isspace(line[5])) {
		if (!(*seen & SEEN_FROM) && handle_from(line+6)) {
			*seen |= SEEN_FROM;
			return;
		}
	}
	if (!memcmp("Date:", line, 5) && isspace(line[5])) {
		if (!(*seen & SEEN_DATE)) {
			handle_date(line+6);
			*seen |= SEEN_DATE;
			return;
		}
	}
	if (!memcmp("Subject:", line, 8) && isspace(line[8])) {
		if (!(*seen & SEEN_SUBJECT)) {
			handle_subject(line+9);
			*seen |= SEEN_SUBJECT;
			return;
		}
	}
	if (!memcmp("[PATCH]", line, 7) && isspace(line[7])) {
		if (!(*seen & SEEN_SUBJECT)) {
			handle_subject(line);
			*seen |= SEEN_SUBJECT;
			return;
		}
	}
	*seen |= SEEN_PREFIX;
}

static char *cleanup_subject(char *subject)
{
	if (keep_subject)
		return subject;
	for (;;) {
		char *p;
		int len, remove;
		switch (*subject) {
		case 'r': case 'R':
			if (!memcmp("e:", subject+1, 2)) {
				subject +=3;
				continue;
			}
			break;
		case ' ': case '\t': case ':':
			subject++;
			continue;

		case '[':
			p = strchr(subject, ']');
			if (!p) {
				subject++;
				continue;
			}
			len = strlen(p);
			remove = p - subject;
			if (remove <= len *2) {
				subject = p+1;
				continue;
			}	
			break;
		}
		return subject;
	}
}			

static void cleanup_space(char *buf)
{
	unsigned char c;
	while ((c = *buf) != 0) {
		buf++;
		if (isspace(c)) {
			buf[-1] = ' ';
			c = *buf;
			while (isspace(c)) {
				int len = strlen(buf);
				memmove(buf, buf+1, len);
				c = *buf;
			}
		}
	}
}

static void decode_header_bq(char *it);
typedef int (*header_fn_t)(char *);
struct header_def {
	const char *name;
	header_fn_t func;
	int namelen;
};

static void check_header(char *line, struct header_def *header)
{
	int i;

	if (header[0].namelen <= 0) {
		for (i = 0; header[i].name; i++)
			header[i].namelen = strlen(header[i].name);
	}
	for (i = 0; header[i].name; i++) {
		int len = header[i].namelen;
		if (!strncasecmp(line, header[i].name, len) &&
		    line[len] == ':' && isspace(line[len + 1])) {
			/* Unwrap inline B and Q encoding, and optionally
			 * normalize the meta information to utf8.
			 */
			decode_header_bq(line + len + 2);
			header[i].func(line + len + 2);
			break;
		}
	}
}

static void check_subheader_line(char *line)
{
	static struct header_def header[] = {
		{ "Content-Type", handle_subcontent_type },
		{ "Content-Transfer-Encoding",
		  handle_content_transfer_encoding },
		{ NULL },
	};
	check_header(line, header);
}
static void check_header_line(char *line)
{
	static struct header_def header[] = {
		{ "From", handle_from },
		{ "Date", handle_date },
		{ "Subject", handle_subject },
		{ "Content-Type", handle_content_type },
		{ "Content-Transfer-Encoding",
		  handle_content_transfer_encoding },
		{ NULL },
	};
	check_header(line, header);
}

static int is_rfc2822_header(char *line)
{
	/*
	 * The section that defines the loosest possible
	 * field name is "3.6.8 Optional fields".
	 *
	 * optional-field = field-name ":" unstructured CRLF
	 * field-name = 1*ftext
	 * ftext = %d33-57 / %59-126
	 */
	int ch;
	char *cp = line;
	while ((ch = *cp++)) {
		if (ch == ':')
			return cp != line;
		if ((33 <= ch && ch <= 57) ||
		    (59 <= ch && ch <= 126))
			continue;
		break;
	}
	return 0;
}

static int read_one_header_line(char *line, int sz, FILE *in)
{
	int ofs = 0;
	while (ofs < sz) {
		int peek, len;
		if (fgets(line + ofs, sz - ofs, in) == NULL)
			break;
		len = eatspace(line + ofs);
		if (len == 0)
			break;
		if (!is_rfc2822_header(line)) {
			/* Re-add the newline */
			line[ofs + len] = '\n';
			line[ofs + len + 1] = '\0';
			break;
		}
		ofs += len;
		/* Yuck, 2822 header "folding" */
		peek = fgetc(in); ungetc(peek, in);
		if (peek != ' ' && peek != '\t')
			break;
	}
	/* Count mbox From headers as headers */
	if (!ofs && !memcmp(line, "From ", 5))
		ofs = 1;
	return ofs;
}

static unsigned hexval(int c)
{
	if (c >= '0' && c <= '9')
		return c - '0';
	if (c >= 'a' && c <= 'f')
		return c - 'a' + 10;
	if (c >= 'A' && c <= 'F')
		return c - 'A' + 10;
	return ~0;
}

static int decode_q_segment(char *in, char *ot, char *ep, int rfc2047)
{
	int c;
	while ((c = *in++) != 0 && (in <= ep)) {
		if (c == '=') {
			int d = *in++;
			if (d == '\n' || !d)
				break; /* drop trailing newline */
			*ot++ = ((hexval(d) << 4) | hexval(*in++));
			continue;
		}
		if (rfc2047 && c == '_') /* rfc2047 4.2 (2) */
			c = 0x20;
		*ot++ = c;
	}
	*ot = 0;
	return 0;
}

static int decode_b_segment(char *in, char *ot, char *ep)
{
	/* Decode in..ep, possibly in-place to ot */
	int c, pos = 0, acc = 0;

	while ((c = *in++) != 0 && (in <= ep)) {
		if (c == '+')
			c = 62;
		else if (c == '/')
			c = 63;
		else if ('A' <= c && c <= 'Z')
			c -= 'A';
		else if ('a' <= c && c <= 'z')
			c -= 'a' - 26;
		else if ('0' <= c && c <= '9')
			c -= '0' - 52;
		else if (c == '=') {
			/* padding is almost like (c == 0), except we do
			 * not output NUL resulting only from it;
			 * for now we just trust the data.
			 */
			c = 0;
		}
		else
			continue; /* garbage */
		switch (pos++) {
		case 0:
			acc = (c << 2);
			break;
		case 1:
			*ot++ = (acc | (c >> 4));
			acc = (c & 15) << 4;
			break;
		case 2:
			*ot++ = (acc | (c >> 2));
			acc = (c & 3) << 6;
			break;
		case 3:
			*ot++ = (acc | c);
			acc = pos = 0;
			break;
		}
	}
	*ot = 0;
	return 0;
}

static void convert_to_utf8(char *line, char *charset)
{
#ifndef NO_ICONV
	char *in, *out;
	size_t insize, outsize, nrc;
	char outbuf[4096]; /* cheat */
	static char latin_one[] = "latin1";
	char *input_charset = *charset ? charset : latin_one;
	iconv_t conv = iconv_open(metainfo_charset, input_charset);

	if (conv == (iconv_t) -1) {
		static int warned_latin1_once = 0;
		if (input_charset != latin_one) {
			fprintf(stderr, "cannot convert from %s to %s\n",
				input_charset, metainfo_charset);
			*charset = 0;
		}
		else if (!warned_latin1_once) {
			warned_latin1_once = 1;
			fprintf(stderr, "tried to convert from %s to %s, "
				"but your iconv does not work with it.\n",
				input_charset, metainfo_charset);
		}
		return;
	}
	in = line;
	insize = strlen(in);
	out = outbuf;
	outsize = sizeof(outbuf);
	nrc = iconv(conv, &in, &insize, &out, &outsize);
	iconv_close(conv);
	if (nrc == (size_t) -1)
		return;
	*out = 0;
	strcpy(line, outbuf);
#endif
}

static void decode_header_bq(char *it)
{
	char *in, *out, *ep, *cp, *sp;
	char outbuf[1000];

	in = it;
	out = outbuf;
	while ((ep = strstr(in, "=?")) != NULL) {
		int sz, encoding;
		char charset_q[256], piecebuf[256];
		if (in != ep) {
			sz = ep - in;
			memcpy(out, in, sz);
			out += sz;
			in += sz;
		}
		/* E.g.
		 * ep : "=?iso-2022-jp?B?GyR...?= foo"
		 * ep : "=?ISO-8859-1?Q?Foo=FCbar?= baz"
		 */
		ep += 2;
		cp = strchr(ep, '?');
		if (!cp)
			return; /* no munging */
		for (sp = ep; sp < cp; sp++)
			charset_q[sp - ep] = tolower(*sp);
		charset_q[cp - ep] = 0;
		encoding = cp[1];
		if (!encoding || cp[2] != '?')
			return; /* no munging */
		ep = strstr(cp + 3, "?=");
		if (!ep)
			return; /* no munging */
		switch (tolower(encoding)) {
		default:
			return; /* no munging */
		case 'b':
			sz = decode_b_segment(cp + 3, piecebuf, ep);
			break;
		case 'q':
			sz = decode_q_segment(cp + 3, piecebuf, ep, 1);
			break;
		}
		if (sz < 0)
			return;
		if (metainfo_charset)
			convert_to_utf8(piecebuf, charset_q);
		strcpy(out, piecebuf);
		out += strlen(out);
		in = ep + 2;
	}
	strcpy(out, in);
	strcpy(it, outbuf);
}

static void decode_transfer_encoding(char *line)
{
	char *ep;

	switch (transfer_encoding) {
	case TE_QP:
		ep = line + strlen(line);
		decode_q_segment(line, line, ep, 0);
		break;
	case TE_BASE64:
		ep = line + strlen(line);
		decode_b_segment(line, line, ep);
		break;
	case TE_DONTCARE:
		break;
	}
}

static void handle_info(void)
{
	char *sub;

	sub = cleanup_subject(subject);
	cleanup_space(name);
	cleanup_space(date);
	cleanup_space(email);
	cleanup_space(sub);

	printf("Author: %s\nEmail: %s\nSubject: %s\nDate: %s\n\n",
	       name, email, sub, date);
}

/* We are inside message body and have read line[] already.
 * Spit out the commit log.
 */
static int handle_commit_msg(int *seen)
{
	if (!cmitmsg)
		return 0;
	do {
		if (!memcmp("diff -", line, 6) ||
		    !memcmp("---", line, 3) ||
		    !memcmp("Index: ", line, 7))
			break;
		if ((multipart_boundary[0] && is_multipart_boundary(line))) {
			/* We come here when the first part had only
			 * the commit message without any patch.  We
			 * pretend we have not seen this line yet, and
			 * go back to the loop.
			 */
			return 1;
		}

		/* Unwrap transfer encoding and optionally
		 * normalize the log message to UTF-8.
		 */
		decode_transfer_encoding(line);
		if (metainfo_charset)
			convert_to_utf8(line, charset);

		handle_inbody_header(seen, line);
		if (!(*seen & SEEN_PREFIX))
			continue;

		fputs(line, cmitmsg);
	} while (fgets(line, sizeof(line), stdin) != NULL);
	fclose(cmitmsg);
	cmitmsg = NULL;
	return 0;
}

/* We have done the commit message and have the first
 * line of the patch in line[].
 */
static void handle_patch(void)
{
	do {
		if (multipart_boundary[0] && is_multipart_boundary(line))
			break;
		/* Only unwrap transfer encoding but otherwise do not
		 * do anything.  We do *NOT* want UTF-8 conversion
		 * here; we are dealing with the user payload.
		 */
		decode_transfer_encoding(line);
		fputs(line, patchfile);
		patch_lines++;
	} while (fgets(line, sizeof(line), stdin) != NULL);
}

/* multipart boundary and transfer encoding are set up for us, and we
 * are at the end of the sub header.  do equivalent of handle_body up
 * to the next boundary without closing patchfile --- we will expect
 * that the first part to contain commit message and a patch, and
 * handle other parts as pure patches.
 */
static int handle_multipart_one_part(int *seen)
{
	int n = 0;

	while (fgets(line, sizeof(line), stdin) != NULL) {
	again:
		n++;
		if (is_multipart_boundary(line))
			break;
		if (handle_commit_msg(seen))
			goto again;
		handle_patch();
		break;
	}
	if (n == 0)
		return -1;
	return 0;
}

static void handle_multipart_body(void)
{
	int seen = 0;
	int part_num = 0;

	/* Skip up to the first boundary */
	while (fgets(line, sizeof(line), stdin) != NULL)
		if (is_multipart_boundary(line)) {
			part_num = 1;
			break;
		}
	if (!part_num)
		return;
	/* We are on boundary line.  Start slurping the subhead. */
	while (1) {
		int hdr = read_one_header_line(line, sizeof(line), stdin);
		if (!hdr) {
			if (handle_multipart_one_part(&seen) < 0)
				return;
			/* Reset per part headers */
			transfer_encoding = TE_DONTCARE;
			charset[0] = 0;
		}
		else
			check_subheader_line(line);
	}
	fclose(patchfile);
	if (!patch_lines) {
		fprintf(stderr, "No patch found\n");
		exit(1);
	}
}

/* Non multipart message */
static void handle_body(void)
{
	int seen = 0;

	if (line[0] || fgets(line, sizeof(line), stdin) != NULL) {
		handle_commit_msg(&seen);
		handle_patch();
	}
	fclose(patchfile);
	if (!patch_lines) {
		fprintf(stderr, "No patch found\n");
		exit(1);
	}
}

static const char mailinfo_usage[] =
	"git-mailinfo [-k] [-u | --encoding=<encoding>] msg patch <mail >info";

int main(int argc, char **argv)
{
	/* NEEDSWORK: might want to do the optional .git/ directory
	 * discovery
	 */
	git_config(git_default_config);

	while (1 < argc && argv[1][0] == '-') {
		if (!strcmp(argv[1], "-k"))
			keep_subject = 1;
		else if (!strcmp(argv[1], "-u"))
			metainfo_charset = git_commit_encoding;
		else if (!strncmp(argv[1], "--encoding=", 11))
			metainfo_charset = argv[1] + 11;
		else
			usage(mailinfo_usage);
		argc--; argv++;
	}

	if (argc != 3)
		usage(mailinfo_usage);
	cmitmsg = fopen(argv[1], "w");
	if (!cmitmsg) {
		perror(argv[1]);
		exit(1);
	}
	patchfile = fopen(argv[2], "w");
	if (!patchfile) {
		perror(argv[2]);
		exit(1);
	}
	while (1) {
		int hdr = read_one_header_line(line, sizeof(line), stdin);
		if (!hdr) {
			if (multipart_boundary[0])
				handle_multipart_body();
			else
				handle_body();
			handle_info();
			break;
		}
		check_header_line(line);
	}
	return 0;
}<|MERGE_RESOLUTION|>--- conflicted
+++ resolved
@@ -240,11 +240,8 @@
 #define SEEN_FROM 01
 #define SEEN_DATE 02
 #define SEEN_SUBJECT 04
-<<<<<<< HEAD
-#define SEEN_PREFIX  0x08
-=======
 #define SEEN_BOGUS_UNIX_FROM 010
->>>>>>> 81c5cf78
+#define SEEN_PREFIX  020
 
 /* First lines of body can have From:, Date:, and Subject: */
 static void handle_inbody_header(int *seen, char *line)
@@ -252,7 +249,7 @@
 	if (!memcmp(">From", line, 5) && isspace(line[5])) {
 		if (!(*seen & SEEN_BOGUS_UNIX_FROM)) {
 			*seen |= SEEN_BOGUS_UNIX_FROM;
-			return 1;
+			return;
 		}
 	}
 	if (!memcmp("From:", line, 5) && isspace(line[5])) {
