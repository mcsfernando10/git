--- conflicted
+++ resolved
@@ -54,13 +54,8 @@
 'core.notesRef' and 'notes.displayRef' variables (or corresponding
 environment overrides). See linkgit:git-config[1] for more details.
 +
-<<<<<<< HEAD
-With an optional '<ref>' argument, show this notes ref instead of the
-default notes ref(s). The ref specifies the full refname when it begins
-=======
 With an optional '<treeish>' argument, use the treeish to find the notes
 to display.  The treeish can specify the full refname when it begins
->>>>>>> 44c6e1d8
 with `refs/notes/`; when it begins with `notes/`, `refs/` and otherwise
 `refs/notes/` is prefixed to form a full name of the ref.
 +
