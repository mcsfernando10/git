/*
 * This handles recursive filename detection with exclude
 * files, index knowledge etc..
 *
 * See Documentation/technical/api-directory-listing.txt
 *
 * Copyright (C) Linus Torvalds, 2005-2006
 *		 Junio Hamano, 2005-2006
 */
#include "cache.h"
#include "dir.h"
#include "refs.h"
#include "wildmatch.h"

struct path_simplify {
	int len;
	const char *path;
};

/*
 * Tells read_directory_recursive how a file or directory should be treated.
 * Values are ordered by significance, e.g. if a directory contains both
 * excluded and untracked files, it is listed as untracked because
 * path_untracked > path_excluded.
 */
enum path_treatment {
	path_none = 0,
	path_recurse,
	path_excluded,
	path_untracked
};

static enum path_treatment read_directory_recursive(struct dir_struct *dir,
	const char *path, int len,
	int check_only, const struct path_simplify *simplify);
static int get_dtype(struct dirent *de, const char *path, int len);

/* helper string functions with support for the ignore_case flag */
int strcmp_icase(const char *a, const char *b)
{
	return ignore_case ? strcasecmp(a, b) : strcmp(a, b);
}

int strncmp_icase(const char *a, const char *b, size_t count)
{
	return ignore_case ? strncasecmp(a, b, count) : strncmp(a, b, count);
}

int fnmatch_icase(const char *pattern, const char *string, int flags)
{
	return fnmatch(pattern, string, flags | (ignore_case ? FNM_CASEFOLD : 0));
}

inline int git_fnmatch(const char *pattern, const char *string,
		       int flags, int prefix)
{
	int fnm_flags = 0;
	if (flags & GFNM_PATHNAME)
		fnm_flags |= FNM_PATHNAME;
	if (prefix > 0) {
		if (strncmp(pattern, string, prefix))
			return FNM_NOMATCH;
		pattern += prefix;
		string += prefix;
	}
	if (flags & GFNM_ONESTAR) {
		int pattern_len = strlen(++pattern);
		int string_len = strlen(string);
		return string_len < pattern_len ||
		       strcmp(pattern,
			      string + string_len - pattern_len);
	}
	return fnmatch(pattern, string, fnm_flags);
}

static int fnmatch_icase_mem(const char *pattern, int patternlen,
			     const char *string, int stringlen,
			     int flags)
{
	int match_status;
	struct strbuf pat_buf = STRBUF_INIT;
	struct strbuf str_buf = STRBUF_INIT;
	const char *use_pat = pattern;
	const char *use_str = string;

	if (pattern[patternlen]) {
		strbuf_add(&pat_buf, pattern, patternlen);
		use_pat = pat_buf.buf;
	}
	if (string[stringlen]) {
		strbuf_add(&str_buf, string, stringlen);
		use_str = str_buf.buf;
	}

	if (ignore_case)
		flags |= WM_CASEFOLD;
	match_status = wildmatch(use_pat, use_str, flags, NULL);

	strbuf_release(&pat_buf);
	strbuf_release(&str_buf);

	return match_status;
}

static size_t common_prefix_len(const char **pathspec)
{
	const char *n, *first;
	size_t max = 0;
	int literal = limit_pathspec_to_literal();

	if (!pathspec)
		return max;

	first = *pathspec;
	while ((n = *pathspec++)) {
		size_t i, len = 0;
		for (i = 0; first == n || i < max; i++) {
			char c = n[i];
			if (!c || c != first[i] || (!literal && is_glob_special(c)))
				break;
			if (c == '/')
				len = i + 1;
		}
		if (first == n || len < max) {
			max = len;
			if (!max)
				break;
		}
	}
	return max;
}

/*
 * Returns a copy of the longest leading path common among all
 * pathspecs.
 */
char *common_prefix(const char **pathspec)
{
	unsigned long len = common_prefix_len(pathspec);

	return len ? xmemdupz(*pathspec, len) : NULL;
}

int fill_directory(struct dir_struct *dir, const char **pathspec)
{
	size_t len;

	/*
	 * Calculate common prefix for the pathspec, and
	 * use that to optimize the directory walk
	 */
	len = common_prefix_len(pathspec);

	/* Read the directory and prune it */
	read_directory(dir, pathspec ? *pathspec : "", len, pathspec);
	return len;
}

int within_depth(const char *name, int namelen,
			int depth, int max_depth)
{
	const char *cp = name, *cpe = name + namelen;

	while (cp < cpe) {
		if (*cp++ != '/')
			continue;
		depth++;
		if (depth > max_depth)
			return 0;
	}
	return 1;
}

/*
 * Does 'match' match the given name?
 * A match is found if
 *
 * (1) the 'match' string is leading directory of 'name', or
 * (2) the 'match' string is a wildcard and matches 'name', or
 * (3) the 'match' string is exactly the same as 'name'.
 *
 * and the return value tells which case it was.
 *
 * It returns 0 when there is no match.
 */
static int match_one(const char *match, const char *name, int namelen)
{
	int matchlen;
	int literal = limit_pathspec_to_literal();

	/* If the match was just the prefix, we matched */
	if (!*match)
		return MATCHED_RECURSIVELY;

	if (ignore_case) {
		for (;;) {
			unsigned char c1 = tolower(*match);
			unsigned char c2 = tolower(*name);
			if (c1 == '\0' || (!literal && is_glob_special(c1)))
				break;
			if (c1 != c2)
				return 0;
			match++;
			name++;
			namelen--;
		}
	} else {
		for (;;) {
			unsigned char c1 = *match;
			unsigned char c2 = *name;
			if (c1 == '\0' || (!literal && is_glob_special(c1)))
				break;
			if (c1 != c2)
				return 0;
			match++;
			name++;
			namelen--;
		}
	}

	/*
	 * If we don't match the matchstring exactly,
	 * we need to match by fnmatch
	 */
	matchlen = strlen(match);
	if (strncmp_icase(match, name, matchlen)) {
		if (literal)
			return 0;
		return !fnmatch_icase(match, name, 0) ? MATCHED_FNMATCH : 0;
	}

	if (namelen == matchlen)
		return MATCHED_EXACTLY;
	if (match[matchlen-1] == '/' || name[matchlen] == '/')
		return MATCHED_RECURSIVELY;
	return 0;
}

/*
 * Given a name and a list of pathspecs, returns the nature of the
 * closest (i.e. most specific) match of the name to any of the
 * pathspecs.
 *
 * The caller typically calls this multiple times with the same
 * pathspec and seen[] array but with different name/namelen
 * (e.g. entries from the index) and is interested in seeing if and
 * how each pathspec matches all the names it calls this function
 * with.  A mark is left in the seen[] array for each pathspec element
 * indicating the closest type of match that element achieved, so if
 * seen[n] remains zero after multiple invocations, that means the nth
 * pathspec did not match any names, which could indicate that the
 * user mistyped the nth pathspec.
 */
int match_pathspec(const char **pathspec, const char *name, int namelen,
		int prefix, char *seen)
{
	int i, retval = 0;

	if (!pathspec)
		return 1;

	name += prefix;
	namelen -= prefix;

	for (i = 0; pathspec[i] != NULL; i++) {
		int how;
		const char *match = pathspec[i] + prefix;
		if (seen && seen[i] == MATCHED_EXACTLY)
			continue;
		how = match_one(match, name, namelen);
		if (how) {
			if (retval < how)
				retval = how;
			if (seen && seen[i] < how)
				seen[i] = how;
		}
	}
	return retval;
}

/*
 * Does 'match' match the given name?
 * A match is found if
 *
 * (1) the 'match' string is leading directory of 'name', or
 * (2) the 'match' string is a wildcard and matches 'name', or
 * (3) the 'match' string is exactly the same as 'name'.
 *
 * and the return value tells which case it was.
 *
 * It returns 0 when there is no match.
 */
static int match_pathspec_item(const struct pathspec_item *item, int prefix,
			       const char *name, int namelen)
{
	/* name/namelen has prefix cut off by caller */
	const char *match = item->match + prefix;
	int matchlen = item->len - prefix;

	/* If the match was just the prefix, we matched */
	if (!*match)
		return MATCHED_RECURSIVELY;

	if (matchlen <= namelen && !strncmp(match, name, matchlen)) {
		if (matchlen == namelen)
			return MATCHED_EXACTLY;

		if (match[matchlen-1] == '/' || name[matchlen] == '/')
			return MATCHED_RECURSIVELY;
	}

	if (item->nowildcard_len < item->len &&
	    !git_fnmatch(match, name,
			 item->flags & PATHSPEC_ONESTAR ? GFNM_ONESTAR : 0,
			 item->nowildcard_len - prefix))
		return MATCHED_FNMATCH;

	return 0;
}

/*
 * Given a name and a list of pathspecs, returns the nature of the
 * closest (i.e. most specific) match of the name to any of the
 * pathspecs.
 *
 * The caller typically calls this multiple times with the same
 * pathspec and seen[] array but with different name/namelen
 * (e.g. entries from the index) and is interested in seeing if and
 * how each pathspec matches all the names it calls this function
 * with.  A mark is left in the seen[] array for each pathspec element
 * indicating the closest type of match that element achieved, so if
 * seen[n] remains zero after multiple invocations, that means the nth
 * pathspec did not match any names, which could indicate that the
 * user mistyped the nth pathspec.
 */
int match_pathspec_depth(const struct pathspec *ps,
			 const char *name, int namelen,
			 int prefix, char *seen)
{
	int i, retval = 0;

	if (!ps->nr) {
		if (!ps->recursive || ps->max_depth == -1)
			return MATCHED_RECURSIVELY;

		if (within_depth(name, namelen, 0, ps->max_depth))
			return MATCHED_EXACTLY;
		else
			return 0;
	}

	name += prefix;
	namelen -= prefix;

	for (i = ps->nr - 1; i >= 0; i--) {
		int how;
		if (seen && seen[i] == MATCHED_EXACTLY)
			continue;
		how = match_pathspec_item(ps->items+i, prefix, name, namelen);
		if (ps->recursive && ps->max_depth != -1 &&
		    how && how != MATCHED_FNMATCH) {
			int len = ps->items[i].len;
			if (name[len] == '/')
				len++;
			if (within_depth(name+len, namelen-len, 0, ps->max_depth))
				how = MATCHED_EXACTLY;
			else
				how = 0;
		}
		if (how) {
			if (retval < how)
				retval = how;
			if (seen && seen[i] < how)
				seen[i] = how;
		}
	}
	return retval;
}

/*
 * Return the length of the "simple" part of a path match limiter.
 */
static int simple_length(const char *match)
{
	int len = -1;

	for (;;) {
		unsigned char c = *match++;
		len++;
		if (c == '\0' || is_glob_special(c))
			return len;
	}
}

static int no_wildcard(const char *string)
{
	return string[simple_length(string)] == '\0';
}

void parse_exclude_pattern(const char **pattern,
			   int *patternlen,
			   int *flags,
			   int *nowildcardlen)
{
	const char *p = *pattern;
	size_t i, len;

	*flags = 0;
	if (*p == '!') {
		*flags |= EXC_FLAG_NEGATIVE;
		p++;
	}
	len = strlen(p);
	if (len && p[len - 1] == '/') {
		len--;
		*flags |= EXC_FLAG_MUSTBEDIR;
	}
	for (i = 0; i < len; i++) {
		if (p[i] == '/')
			break;
	}
	if (i == len)
		*flags |= EXC_FLAG_NODIR;
	*nowildcardlen = simple_length(p);
	/*
	 * we should have excluded the trailing slash from 'p' too,
	 * but that's one more allocation. Instead just make sure
	 * nowildcardlen does not exceed real patternlen
	 */
	if (*nowildcardlen > len)
		*nowildcardlen = len;
	if (*p == '*' && no_wildcard(p + 1))
		*flags |= EXC_FLAG_ENDSWITH;
	*pattern = p;
	*patternlen = len;
}

void add_exclude(const char *string, const char *base,
		 int baselen, struct exclude_list *el, int srcpos)
{
	struct exclude *x;
	int patternlen;
	int flags;
	int nowildcardlen;

	parse_exclude_pattern(&string, &patternlen, &flags, &nowildcardlen);
	if (flags & EXC_FLAG_MUSTBEDIR) {
		char *s;
		x = xmalloc(sizeof(*x) + patternlen + 1);
		s = (char *)(x+1);
		memcpy(s, string, patternlen);
		s[patternlen] = '\0';
		x->pattern = s;
	} else {
		x = xmalloc(sizeof(*x));
		x->pattern = string;
	}
	x->patternlen = patternlen;
	x->nowildcardlen = nowildcardlen;
	x->base = base;
	x->baselen = baselen;
	x->flags = flags;
	x->srcpos = srcpos;
	ALLOC_GROW(el->excludes, el->nr + 1, el->alloc);
	el->excludes[el->nr++] = x;
	x->el = el;
}

static void *read_skip_worktree_file_from_index(const char *path, size_t *size)
{
	int pos, len;
	unsigned long sz;
	enum object_type type;
	void *data;

	len = strlen(path);
	pos = cache_name_pos(path, len);
	if (pos < 0)
		return NULL;
	if (!ce_skip_worktree(active_cache[pos]))
		return NULL;
	data = read_sha1_file(active_cache[pos]->sha1, &type, &sz);
	if (!data || type != OBJ_BLOB) {
		free(data);
		return NULL;
	}
	*size = xsize_t(sz);
	return data;
}

/*
 * Frees memory within el which was allocated for exclude patterns and
 * the file buffer.  Does not free el itself.
 */
void clear_exclude_list(struct exclude_list *el)
{
	int i;

	for (i = 0; i < el->nr; i++)
		free(el->excludes[i]);
	free(el->excludes);
	free(el->filebuf);

	el->nr = 0;
	el->excludes = NULL;
	el->filebuf = NULL;
}

int add_excludes_from_file_to_list(const char *fname,
				   const char *base,
				   int baselen,
				   struct exclude_list *el,
				   int check_index)
{
	struct stat st;
	int fd, i, lineno = 1;
	size_t size = 0;
	char *buf, *entry;

	fd = open(fname, O_RDONLY);
	if (fd < 0 || fstat(fd, &st) < 0) {
		if (errno != ENOENT)
			warn_on_inaccessible(fname);
		if (0 <= fd)
			close(fd);
		if (!check_index ||
		    (buf = read_skip_worktree_file_from_index(fname, &size)) == NULL)
			return -1;
		if (size == 0) {
			free(buf);
			return 0;
		}
		if (buf[size-1] != '\n') {
			buf = xrealloc(buf, size+1);
			buf[size++] = '\n';
		}
	}
	else {
		size = xsize_t(st.st_size);
		if (size == 0) {
			close(fd);
			return 0;
		}
		buf = xmalloc(size+1);
		if (read_in_full(fd, buf, size) != size) {
			free(buf);
			close(fd);
			return -1;
		}
		buf[size++] = '\n';
		close(fd);
	}

	el->filebuf = buf;
	entry = buf;
	for (i = 0; i < size; i++) {
		if (buf[i] == '\n') {
			if (entry != buf + i && entry[0] != '#') {
				buf[i - (i && buf[i-1] == '\r')] = 0;
				add_exclude(entry, base, baselen, el, lineno);
			}
			lineno++;
			entry = buf + i + 1;
		}
	}
	return 0;
}

struct exclude_list *add_exclude_list(struct dir_struct *dir,
				      int group_type, const char *src)
{
	struct exclude_list *el;
	struct exclude_list_group *group;

	group = &dir->exclude_list_group[group_type];
	ALLOC_GROW(group->el, group->nr + 1, group->alloc);
	el = &group->el[group->nr++];
	memset(el, 0, sizeof(*el));
	el->src = src;
	return el;
}

/*
 * Used to set up core.excludesfile and .git/info/exclude lists.
 */
void add_excludes_from_file(struct dir_struct *dir, const char *fname)
{
	struct exclude_list *el;
	el = add_exclude_list(dir, EXC_FILE, fname);
	if (add_excludes_from_file_to_list(fname, "", 0, el, 0) < 0)
		die("cannot use %s as an exclude file", fname);
}

int match_basename(const char *basename, int basenamelen,
		   const char *pattern, int prefix, int patternlen,
		   int flags)
{
	if (prefix == patternlen) {
		if (patternlen == basenamelen &&
		    !strncmp_icase(pattern, basename, basenamelen))
			return 1;
	} else if (flags & EXC_FLAG_ENDSWITH) {
		/* "*literal" matching against "fooliteral" */
		if (patternlen - 1 <= basenamelen &&
		    !strncmp_icase(pattern + 1,
				   basename + basenamelen - (patternlen - 1),
				   patternlen - 1))
			return 1;
	} else {
		if (fnmatch_icase_mem(pattern, patternlen,
				      basename, basenamelen,
				      0) == 0)
			return 1;
	}
	return 0;
}

int match_pathname(const char *pathname, int pathlen,
		   const char *base, int baselen,
		   const char *pattern, int prefix, int patternlen,
		   int flags)
{
	const char *name;
	int namelen;

	/*
	 * match with FNM_PATHNAME; the pattern has base implicitly
	 * in front of it.
	 */
	if (*pattern == '/') {
		pattern++;
		patternlen--;
		prefix--;
	}

	/*
	 * baselen does not count the trailing slash. base[] may or
	 * may not end with a trailing slash though.
	 */
	if (pathlen < baselen + 1 ||
	    (baselen && pathname[baselen] != '/') ||
	    strncmp_icase(pathname, base, baselen))
		return 0;

	namelen = baselen ? pathlen - baselen - 1 : pathlen;
	name = pathname + pathlen - namelen;

	if (prefix) {
		/*
		 * if the non-wildcard part is longer than the
		 * remaining pathname, surely it cannot match.
		 */
		if (prefix > namelen)
			return 0;

		if (strncmp_icase(pattern, name, prefix))
			return 0;
		pattern += prefix;
		patternlen -= prefix;
		name    += prefix;
		namelen -= prefix;

		/*
		 * If the whole pattern did not have a wildcard,
		 * then our prefix match is all we need; we
		 * do not need to call fnmatch at all.
		 */
		if (!patternlen && !namelen)
			return 1;
	}

	return fnmatch_icase_mem(pattern, patternlen,
				 name, namelen,
				 WM_PATHNAME) == 0;
}

/*
 * Scan the given exclude list in reverse to see whether pathname
 * should be ignored.  The first match (i.e. the last on the list), if
 * any, determines the fate.  Returns the exclude_list element which
 * matched, or NULL for undecided.
 */
static struct exclude *last_exclude_matching_from_list(const char *pathname,
						       int pathlen,
						       const char *basename,
						       int *dtype,
						       struct exclude_list *el)
{
	int i;

	if (!el->nr)
		return NULL;	/* undefined */

	for (i = el->nr - 1; 0 <= i; i--) {
		struct exclude *x = el->excludes[i];
		const char *exclude = x->pattern;
		int prefix = x->nowildcardlen;

		if (x->flags & EXC_FLAG_MUSTBEDIR) {
			if (*dtype == DT_UNKNOWN)
				*dtype = get_dtype(NULL, pathname, pathlen);
			if (*dtype != DT_DIR)
				continue;
		}

		if (x->flags & EXC_FLAG_NODIR) {
			if (match_basename(basename,
					   pathlen - (basename - pathname),
					   exclude, prefix, x->patternlen,
					   x->flags))
				return x;
			continue;
		}

		assert(x->baselen == 0 || x->base[x->baselen - 1] == '/');
		if (match_pathname(pathname, pathlen,
				   x->base, x->baselen ? x->baselen - 1 : 0,
				   exclude, prefix, x->patternlen, x->flags))
			return x;
	}
	return NULL; /* undecided */
}

/*
 * Scan the list and let the last match determine the fate.
 * Return 1 for exclude, 0 for include and -1 for undecided.
 */
int is_excluded_from_list(const char *pathname,
			  int pathlen, const char *basename, int *dtype,
			  struct exclude_list *el)
{
	struct exclude *exclude;
	exclude = last_exclude_matching_from_list(pathname, pathlen, basename, dtype, el);
	if (exclude)
		return exclude->flags & EXC_FLAG_NEGATIVE ? 0 : 1;
	return -1; /* undecided */
}

static struct exclude *last_exclude_matching_from_lists(struct dir_struct *dir,
		const char *pathname, int pathlen, const char *basename,
		int *dtype_p)
{
	int i, j;
	struct exclude_list_group *group;
	struct exclude *exclude;
	for (i = EXC_CMDL; i <= EXC_FILE; i++) {
		group = &dir->exclude_list_group[i];
		for (j = group->nr - 1; j >= 0; j--) {
			exclude = last_exclude_matching_from_list(
				pathname, pathlen, basename, dtype_p,
				&group->el[j]);
			if (exclude)
				return exclude;
		}
	}
	return NULL;
}

/*
 * Loads the per-directory exclude list for the substring of base
 * which has a char length of baselen.
 */
static void prep_exclude(struct dir_struct *dir, const char *base, int baselen)
{
	struct exclude_list_group *group;
	struct exclude_list *el;
	struct exclude_stack *stk = NULL;
	int current;

	group = &dir->exclude_list_group[EXC_DIRS];

	/* Pop the exclude lists from the EXCL_DIRS exclude_list_group
	 * which originate from directories not in the prefix of the
	 * path being checked. */
	while ((stk = dir->exclude_stack) != NULL) {
		if (stk->baselen <= baselen &&
		    !strncmp(dir->basebuf, base, stk->baselen))
			break;
		el = &group->el[dir->exclude_stack->exclude_ix];
		dir->exclude_stack = stk->prev;
		dir->exclude = NULL;
		free((char *)el->src); /* see strdup() below */
		clear_exclude_list(el);
		free(stk);
		group->nr--;
	}

	/* Skip traversing into sub directories if the parent is excluded */
	if (dir->exclude)
		return;

	/* Read from the parent directories and push them down. */
	current = stk ? stk->baselen : -1;
	while (current < baselen) {
		struct exclude_stack *stk = xcalloc(1, sizeof(*stk));
		const char *cp;

		if (current < 0) {
			cp = base;
			current = 0;
		}
		else {
			cp = strchr(base + current + 1, '/');
			if (!cp)
				die("oops in prep_exclude");
			cp++;
		}
		stk->prev = dir->exclude_stack;
		stk->baselen = cp - base;
		stk->exclude_ix = group->nr;
		el = add_exclude_list(dir, EXC_DIRS, NULL);
		memcpy(dir->basebuf + current, base + current,
		       stk->baselen - current);

		/* Abort if the directory is excluded */
		if (stk->baselen) {
			int dt = DT_DIR;
			dir->basebuf[stk->baselen - 1] = 0;
			dir->exclude = last_exclude_matching_from_lists(dir,
				dir->basebuf, stk->baselen - 1,
				dir->basebuf + current, &dt);
			dir->basebuf[stk->baselen - 1] = '/';
			if (dir->exclude &&
			    dir->exclude->flags & EXC_FLAG_NEGATIVE)
				dir->exclude = NULL;
			if (dir->exclude) {
				dir->basebuf[stk->baselen] = 0;
				dir->exclude_stack = stk;
				return;
			}
		}

		/* Try to read per-directory file unless path is too long */
		if (dir->exclude_per_dir &&
		    stk->baselen + strlen(dir->exclude_per_dir) < PATH_MAX) {
			strcpy(dir->basebuf + stk->baselen,
					dir->exclude_per_dir);
			/*
			 * dir->basebuf gets reused by the traversal, but we
			 * need fname to remain unchanged to ensure the src
			 * member of each struct exclude correctly
			 * back-references its source file.  Other invocations
			 * of add_exclude_list provide stable strings, so we
			 * strdup() and free() here in the caller.
			 */
			el->src = strdup(dir->basebuf);
			add_excludes_from_file_to_list(dir->basebuf,
					dir->basebuf, stk->baselen, el, 1);
		}
		dir->exclude_stack = stk;
		current = stk->baselen;
	}
	dir->basebuf[baselen] = '\0';
}

/*
 * Loads the exclude lists for the directory containing pathname, then
 * scans all exclude lists to determine whether pathname is excluded.
 * Returns the exclude_list element which matched, or NULL for
 * undecided.
 */
struct exclude *last_exclude_matching(struct dir_struct *dir,
					     const char *pathname,
					     int *dtype_p)
{
	int pathlen = strlen(pathname);
	const char *basename = strrchr(pathname, '/');
	basename = (basename) ? basename+1 : pathname;

	prep_exclude(dir, pathname, basename-pathname);

	if (dir->exclude)
		return dir->exclude;

	return last_exclude_matching_from_lists(dir, pathname, pathlen,
			basename, dtype_p);
}

/*
 * Loads the exclude lists for the directory containing pathname, then
 * scans all exclude lists to determine whether pathname is excluded.
 * Returns 1 if true, otherwise 0.
 */
int is_excluded(struct dir_struct *dir, const char *pathname, int *dtype_p)
{
	struct exclude *exclude =
		last_exclude_matching(dir, pathname, dtype_p);
	if (exclude)
		return exclude->flags & EXC_FLAG_NEGATIVE ? 0 : 1;
	return 0;
}

static struct dir_entry *dir_entry_new(const char *pathname, int len)
{
	struct dir_entry *ent;

	ent = xmalloc(sizeof(*ent) + len + 1);
	ent->len = len;
	memcpy(ent->name, pathname, len);
	ent->name[len] = 0;
	return ent;
}

static struct dir_entry *dir_add_name(struct dir_struct *dir, const char *pathname, int len)
{
	if (cache_name_exists(pathname, len, ignore_case))
		return NULL;

	ALLOC_GROW(dir->entries, dir->nr+1, dir->alloc);
	return dir->entries[dir->nr++] = dir_entry_new(pathname, len);
}

struct dir_entry *dir_add_ignored(struct dir_struct *dir, const char *pathname, int len)
{
	if (!cache_name_is_other(pathname, len))
		return NULL;

	ALLOC_GROW(dir->ignored, dir->ignored_nr+1, dir->ignored_alloc);
	return dir->ignored[dir->ignored_nr++] = dir_entry_new(pathname, len);
}

enum exist_status {
	index_nonexistent = 0,
	index_directory,
	index_gitdir
};

/*
 * Do not use the alphabetically sorted index to look up
 * the directory name; instead, use the case insensitive
 * name hash.
 */
static enum exist_status directory_exists_in_index_icase(const char *dirname, int len)
{
<<<<<<< HEAD
	const struct cache_entry *ce = index_name_exists(&the_index, dirname, len + 1, ignore_case);
=======
	struct cache_entry *ce = cache_name_exists(dirname, len + 1, ignore_case);
>>>>>>> 680be044
	unsigned char endchar;

	if (!ce)
		return index_nonexistent;
	endchar = ce->name[len];

	/*
	 * The cache_entry structure returned will contain this dirname
	 * and possibly additional path components.
	 */
	if (endchar == '/')
		return index_directory;

	/*
	 * If there are no additional path components, then this cache_entry
	 * represents a submodule.  Submodules, despite being directories,
	 * are stored in the cache without a closing slash.
	 */
	if (!endchar && S_ISGITLINK(ce->ce_mode))
		return index_gitdir;

	/* This should never be hit, but it exists just in case. */
	return index_nonexistent;
}

/*
 * The index sorts alphabetically by entry name, which
 * means that a gitlink sorts as '\0' at the end, while
 * a directory (which is defined not as an entry, but as
 * the files it contains) will sort with the '/' at the
 * end.
 */
static enum exist_status directory_exists_in_index(const char *dirname, int len)
{
	int pos;

	if (ignore_case)
		return directory_exists_in_index_icase(dirname, len);

	pos = cache_name_pos(dirname, len);
	if (pos < 0)
		pos = -pos-1;
	while (pos < active_nr) {
		const struct cache_entry *ce = active_cache[pos++];
		unsigned char endchar;

		if (strncmp(ce->name, dirname, len))
			break;
		endchar = ce->name[len];
		if (endchar > '/')
			break;
		if (endchar == '/')
			return index_directory;
		if (!endchar && S_ISGITLINK(ce->ce_mode))
			return index_gitdir;
	}
	return index_nonexistent;
}

/*
 * When we find a directory when traversing the filesystem, we
 * have three distinct cases:
 *
 *  - ignore it
 *  - see it as a directory
 *  - recurse into it
 *
 * and which one we choose depends on a combination of existing
 * git index contents and the flags passed into the directory
 * traversal routine.
 *
 * Case 1: If we *already* have entries in the index under that
 * directory name, we always recurse into the directory to see
 * all the files.
 *
 * Case 2: If we *already* have that directory name as a gitlink,
 * we always continue to see it as a gitlink, regardless of whether
 * there is an actual git directory there or not (it might not
 * be checked out as a subproject!)
 *
 * Case 3: if we didn't have it in the index previously, we
 * have a few sub-cases:
 *
 *  (a) if "show_other_directories" is true, we show it as
 *      just a directory, unless "hide_empty_directories" is
 *      also true, in which case we need to check if it contains any
 *      untracked and / or ignored files.
 *  (b) if it looks like a git directory, and we don't have
 *      'no_gitlinks' set we treat it as a gitlink, and show it
 *      as a directory.
 *  (c) otherwise, we recurse into it.
 */
static enum path_treatment treat_directory(struct dir_struct *dir,
	const char *dirname, int len, int exclude,
	const struct path_simplify *simplify)
{
	/* The "len-1" is to strip the final '/' */
	switch (directory_exists_in_index(dirname, len-1)) {
	case index_directory:
		return path_recurse;

	case index_gitdir:
		return path_none;

	case index_nonexistent:
		if (dir->flags & DIR_SHOW_OTHER_DIRECTORIES)
			break;
		if (!(dir->flags & DIR_NO_GITLINKS)) {
			unsigned char sha1[20];
			if (resolve_gitlink_ref(dirname, "HEAD", sha1) == 0)
				return path_untracked;
		}
		return path_recurse;
	}

	/* This is the "show_other_directories" case */

	if (!(dir->flags & DIR_HIDE_EMPTY_DIRECTORIES))
		return exclude ? path_excluded : path_untracked;

	return read_directory_recursive(dir, dirname, len, 1, simplify);
}

/*
 * This is an inexact early pruning of any recursive directory
 * reading - if the path cannot possibly be in the pathspec,
 * return true, and we'll skip it early.
 */
static int simplify_away(const char *path, int pathlen, const struct path_simplify *simplify)
{
	if (simplify) {
		for (;;) {
			const char *match = simplify->path;
			int len = simplify->len;

			if (!match)
				break;
			if (len > pathlen)
				len = pathlen;
			if (!memcmp(path, match, len))
				return 0;
			simplify++;
		}
		return 1;
	}
	return 0;
}

/*
 * This function tells us whether an excluded path matches a
 * list of "interesting" pathspecs. That is, whether a path matched
 * by any of the pathspecs could possibly be ignored by excluding
 * the specified path. This can happen if:
 *
 *   1. the path is mentioned explicitly in the pathspec
 *
 *   2. the path is a directory prefix of some element in the
 *      pathspec
 */
static int exclude_matches_pathspec(const char *path, int len,
		const struct path_simplify *simplify)
{
	if (simplify) {
		for (; simplify->path; simplify++) {
			if (len == simplify->len
			    && !memcmp(path, simplify->path, len))
				return 1;
			if (len < simplify->len
			    && simplify->path[len] == '/'
			    && !memcmp(path, simplify->path, len))
				return 1;
		}
	}
	return 0;
}

static int get_index_dtype(const char *path, int len)
{
	int pos;
	const struct cache_entry *ce;

	ce = cache_name_exists(path, len, 0);
	if (ce) {
		if (!ce_uptodate(ce))
			return DT_UNKNOWN;
		if (S_ISGITLINK(ce->ce_mode))
			return DT_DIR;
		/*
		 * Nobody actually cares about the
		 * difference between DT_LNK and DT_REG
		 */
		return DT_REG;
	}

	/* Try to look it up as a directory */
	pos = cache_name_pos(path, len);
	if (pos >= 0)
		return DT_UNKNOWN;
	pos = -pos-1;
	while (pos < active_nr) {
		ce = active_cache[pos++];
		if (strncmp(ce->name, path, len))
			break;
		if (ce->name[len] > '/')
			break;
		if (ce->name[len] < '/')
			continue;
		if (!ce_uptodate(ce))
			break;	/* continue? */
		return DT_DIR;
	}
	return DT_UNKNOWN;
}

static int get_dtype(struct dirent *de, const char *path, int len)
{
	int dtype = de ? DTYPE(de) : DT_UNKNOWN;
	struct stat st;

	if (dtype != DT_UNKNOWN)
		return dtype;
	dtype = get_index_dtype(path, len);
	if (dtype != DT_UNKNOWN)
		return dtype;
	if (lstat(path, &st))
		return dtype;
	if (S_ISREG(st.st_mode))
		return DT_REG;
	if (S_ISDIR(st.st_mode))
		return DT_DIR;
	if (S_ISLNK(st.st_mode))
		return DT_LNK;
	return dtype;
}

static enum path_treatment treat_one_path(struct dir_struct *dir,
					  struct strbuf *path,
					  const struct path_simplify *simplify,
					  int dtype, struct dirent *de)
{
	int exclude;
	int has_path_in_index = !!cache_name_exists(path->buf, path->len, ignore_case);

	if (dtype == DT_UNKNOWN)
		dtype = get_dtype(de, path->buf, path->len);

	/* Always exclude indexed files */
	if (dtype != DT_DIR && has_path_in_index)
		return path_none;

	/*
	 * When we are looking at a directory P in the working tree,
	 * there are three cases:
	 *
	 * (1) P exists in the index.  Everything inside the directory P in
	 * the working tree needs to go when P is checked out from the
	 * index.
	 *
	 * (2) P does not exist in the index, but there is P/Q in the index.
	 * We know P will stay a directory when we check out the contents
	 * of the index, but we do not know yet if there is a directory
	 * P/Q in the working tree to be killed, so we need to recurse.
	 *
	 * (3) P does not exist in the index, and there is no P/Q in the index
	 * to require P to be a directory, either.  Only in this case, we
	 * know that everything inside P will not be killed without
	 * recursing.
	 */
	if ((dir->flags & DIR_COLLECT_KILLED_ONLY) &&
	    (dtype == DT_DIR) &&
	    !has_path_in_index) {
		/*
		 * NEEDSWORK: directory_exists_in_index_icase()
		 * assumes that one byte past the given path is
		 * readable and has '/', which needs to be fixed, but
		 * until then, work it around in the caller.
		 */
		strbuf_addch(path, '/');
		if (directory_exists_in_index(path->buf, path->len - 1) ==
		    index_nonexistent) {
			strbuf_setlen(path, path->len - 1);
			return path_none;
		}
		strbuf_setlen(path, path->len - 1);
	}

	exclude = is_excluded(dir, path->buf, &dtype);

	/*
	 * Excluded? If we don't explicitly want to show
	 * ignored files, ignore it
	 */
	if (exclude && !(dir->flags & (DIR_SHOW_IGNORED|DIR_SHOW_IGNORED_TOO)))
		return path_excluded;

	switch (dtype) {
	default:
		return path_none;
	case DT_DIR:
		strbuf_addch(path, '/');
		return treat_directory(dir, path->buf, path->len, exclude,
			simplify);
	case DT_REG:
	case DT_LNK:
		return exclude ? path_excluded : path_untracked;
	}
}

static enum path_treatment treat_path(struct dir_struct *dir,
				      struct dirent *de,
				      struct strbuf *path,
				      int baselen,
				      const struct path_simplify *simplify)
{
	int dtype;

	if (is_dot_or_dotdot(de->d_name) || !strcmp(de->d_name, ".git"))
		return path_none;
	strbuf_setlen(path, baselen);
	strbuf_addstr(path, de->d_name);
	if (simplify_away(path->buf, path->len, simplify))
		return path_none;

	dtype = DTYPE(de);
	return treat_one_path(dir, path, simplify, dtype, de);
}

/*
 * Read a directory tree. We currently ignore anything but
 * directories, regular files and symlinks. That's because git
 * doesn't handle them at all yet. Maybe that will change some
 * day.
 *
 * Also, we ignore the name ".git" (even if it is not a directory).
 * That likely will not change.
 *
 * Returns the most significant path_treatment value encountered in the scan.
 */
static enum path_treatment read_directory_recursive(struct dir_struct *dir,
				    const char *base, int baselen,
				    int check_only,
				    const struct path_simplify *simplify)
{
	DIR *fdir;
	enum path_treatment state, subdir_state, dir_state = path_none;
	struct dirent *de;
	struct strbuf path = STRBUF_INIT;

	strbuf_add(&path, base, baselen);

	fdir = opendir(path.len ? path.buf : ".");
	if (!fdir)
		goto out;

	while ((de = readdir(fdir)) != NULL) {
		/* check how the file or directory should be treated */
		state = treat_path(dir, de, &path, baselen, simplify);
		if (state > dir_state)
			dir_state = state;

		/* recurse into subdir if instructed by treat_path */
		if (state == path_recurse) {
			subdir_state = read_directory_recursive(dir, path.buf,
				path.len, check_only, simplify);
			if (subdir_state > dir_state)
				dir_state = subdir_state;
		}

		if (check_only) {
			/* abort early if maximum state has been reached */
			if (dir_state == path_untracked)
				break;
			/* skip the dir_add_* part */
			continue;
		}

		/* add the path to the appropriate result list */
		switch (state) {
		case path_excluded:
			if (dir->flags & DIR_SHOW_IGNORED)
				dir_add_name(dir, path.buf, path.len);
			else if ((dir->flags & DIR_SHOW_IGNORED_TOO) ||
				((dir->flags & DIR_COLLECT_IGNORED) &&
				exclude_matches_pathspec(path.buf, path.len,
					simplify)))
				dir_add_ignored(dir, path.buf, path.len);
			break;

		case path_untracked:
			if (!(dir->flags & DIR_SHOW_IGNORED))
				dir_add_name(dir, path.buf, path.len);
			break;

		default:
			break;
		}
	}
	closedir(fdir);
 out:
	strbuf_release(&path);

	return dir_state;
}

static int cmp_name(const void *p1, const void *p2)
{
	const struct dir_entry *e1 = *(const struct dir_entry **)p1;
	const struct dir_entry *e2 = *(const struct dir_entry **)p2;

	return cache_name_compare(e1->name, e1->len,
				  e2->name, e2->len);
}

static struct path_simplify *create_simplify(const char **pathspec)
{
	int nr, alloc = 0;
	struct path_simplify *simplify = NULL;

	if (!pathspec)
		return NULL;

	for (nr = 0 ; ; nr++) {
		const char *match;
		if (nr >= alloc) {
			alloc = alloc_nr(alloc);
			simplify = xrealloc(simplify, alloc * sizeof(*simplify));
		}
		match = *pathspec++;
		if (!match)
			break;
		simplify[nr].path = match;
		simplify[nr].len = simple_length(match);
	}
	simplify[nr].path = NULL;
	simplify[nr].len = 0;
	return simplify;
}

static void free_simplify(struct path_simplify *simplify)
{
	free(simplify);
}

static int treat_leading_path(struct dir_struct *dir,
			      const char *path, int len,
			      const struct path_simplify *simplify)
{
	struct strbuf sb = STRBUF_INIT;
	int baselen, rc = 0;
	const char *cp;
	int old_flags = dir->flags;

	while (len && path[len - 1] == '/')
		len--;
	if (!len)
		return 1;
	baselen = 0;
	dir->flags &= ~DIR_SHOW_OTHER_DIRECTORIES;
	while (1) {
		cp = path + baselen + !!baselen;
		cp = memchr(cp, '/', path + len - cp);
		if (!cp)
			baselen = len;
		else
			baselen = cp - path;
		strbuf_setlen(&sb, 0);
		strbuf_add(&sb, path, baselen);
		if (!is_directory(sb.buf))
			break;
		if (simplify_away(sb.buf, sb.len, simplify))
			break;
		if (treat_one_path(dir, &sb, simplify,
				   DT_DIR, NULL) == path_none)
			break; /* do not recurse into it */
		if (len <= baselen) {
			rc = 1;
			break; /* finished checking */
		}
	}
	strbuf_release(&sb);
	dir->flags = old_flags;
	return rc;
}

int read_directory(struct dir_struct *dir, const char *path, int len, const char **pathspec)
{
	struct path_simplify *simplify;

	if (has_symlink_leading_path(path, len))
		return dir->nr;

	simplify = create_simplify(pathspec);
	if (!len || treat_leading_path(dir, path, len, simplify))
		read_directory_recursive(dir, path, len, 0, simplify);
	free_simplify(simplify);
	qsort(dir->entries, dir->nr, sizeof(struct dir_entry *), cmp_name);
	qsort(dir->ignored, dir->ignored_nr, sizeof(struct dir_entry *), cmp_name);
	return dir->nr;
}

int file_exists(const char *f)
{
	struct stat sb;
	return lstat(f, &sb) == 0;
}

/*
 * Given two normalized paths (a trailing slash is ok), if subdir is
 * outside dir, return -1.  Otherwise return the offset in subdir that
 * can be used as relative path to dir.
 */
int dir_inside_of(const char *subdir, const char *dir)
{
	int offset = 0;

	assert(dir && subdir && *dir && *subdir);

	while (*dir && *subdir && *dir == *subdir) {
		dir++;
		subdir++;
		offset++;
	}

	/* hel[p]/me vs hel[l]/yeah */
	if (*dir && *subdir)
		return -1;

	if (!*subdir)
		return !*dir ? offset : -1; /* same dir */

	/* foo/[b]ar vs foo/[] */
	if (is_dir_sep(dir[-1]))
		return is_dir_sep(subdir[-1]) ? offset : -1;

	/* foo[/]bar vs foo[] */
	return is_dir_sep(*subdir) ? offset + 1 : -1;
}

int is_inside_dir(const char *dir)
{
	char cwd[PATH_MAX];
	if (!dir)
		return 0;
	if (!getcwd(cwd, sizeof(cwd)))
		die_errno("can't find the current directory");
	return dir_inside_of(cwd, dir) >= 0;
}

int is_empty_dir(const char *path)
{
	DIR *dir = opendir(path);
	struct dirent *e;
	int ret = 1;

	if (!dir)
		return 0;

	while ((e = readdir(dir)) != NULL)
		if (!is_dot_or_dotdot(e->d_name)) {
			ret = 0;
			break;
		}

	closedir(dir);
	return ret;
}

static int remove_dir_recurse(struct strbuf *path, int flag, int *kept_up)
{
	DIR *dir;
	struct dirent *e;
	int ret = 0, original_len = path->len, len, kept_down = 0;
	int only_empty = (flag & REMOVE_DIR_EMPTY_ONLY);
	int keep_toplevel = (flag & REMOVE_DIR_KEEP_TOPLEVEL);
	unsigned char submodule_head[20];

	if ((flag & REMOVE_DIR_KEEP_NESTED_GIT) &&
	    !resolve_gitlink_ref(path->buf, "HEAD", submodule_head)) {
		/* Do not descend and nuke a nested git work tree. */
		if (kept_up)
			*kept_up = 1;
		return 0;
	}

	flag &= ~REMOVE_DIR_KEEP_TOPLEVEL;
	dir = opendir(path->buf);
	if (!dir) {
		/* an empty dir could be removed even if it is unreadble */
		if (!keep_toplevel)
			return rmdir(path->buf);
		else
			return -1;
	}
	if (path->buf[original_len - 1] != '/')
		strbuf_addch(path, '/');

	len = path->len;
	while ((e = readdir(dir)) != NULL) {
		struct stat st;
		if (is_dot_or_dotdot(e->d_name))
			continue;

		strbuf_setlen(path, len);
		strbuf_addstr(path, e->d_name);
		if (lstat(path->buf, &st))
			; /* fall thru */
		else if (S_ISDIR(st.st_mode)) {
			if (!remove_dir_recurse(path, flag, &kept_down))
				continue; /* happy */
		} else if (!only_empty && !unlink(path->buf))
			continue; /* happy, too */

		/* path too long, stat fails, or non-directory still exists */
		ret = -1;
		break;
	}
	closedir(dir);

	strbuf_setlen(path, original_len);
	if (!ret && !keep_toplevel && !kept_down)
		ret = rmdir(path->buf);
	else if (kept_up)
		/*
		 * report the uplevel that it is not an error that we
		 * did not rmdir() our directory.
		 */
		*kept_up = !ret;
	return ret;
}

int remove_dir_recursively(struct strbuf *path, int flag)
{
	return remove_dir_recurse(path, flag, NULL);
}

void setup_standard_excludes(struct dir_struct *dir)
{
	const char *path;
	char *xdg_path;

	dir->exclude_per_dir = ".gitignore";
	path = git_path("info/exclude");
	if (!excludes_file) {
		home_config_paths(NULL, &xdg_path, "ignore");
		excludes_file = xdg_path;
	}
	if (!access_or_warn(path, R_OK, 0))
		add_excludes_from_file(dir, path);
	if (excludes_file && !access_or_warn(excludes_file, R_OK, 0))
		add_excludes_from_file(dir, excludes_file);
}

int remove_path(const char *name)
{
	char *slash;

	if (unlink(name) && errno != ENOENT && errno != ENOTDIR)
		return -1;

	slash = strrchr(name, '/');
	if (slash) {
		char *dirs = xstrdup(name);
		slash = dirs + (slash - name);
		do {
			*slash = '\0';
		} while (rmdir(dirs) == 0 && (slash = strrchr(dirs, '/')));
		free(dirs);
	}
	return 0;
}

static int pathspec_item_cmp(const void *a_, const void *b_)
{
	struct pathspec_item *a, *b;

	a = (struct pathspec_item *)a_;
	b = (struct pathspec_item *)b_;
	return strcmp(a->match, b->match);
}

int init_pathspec(struct pathspec *pathspec, const char **paths)
{
	const char **p = paths;
	int i;

	memset(pathspec, 0, sizeof(*pathspec));
	if (!p)
		return 0;
	while (*p)
		p++;
	pathspec->raw = paths;
	pathspec->nr = p - paths;
	if (!pathspec->nr)
		return 0;

	pathspec->items = xmalloc(sizeof(struct pathspec_item)*pathspec->nr);
	for (i = 0; i < pathspec->nr; i++) {
		struct pathspec_item *item = pathspec->items+i;
		const char *path = paths[i];

		item->match = path;
		item->len = strlen(path);
		item->flags = 0;
		if (limit_pathspec_to_literal()) {
			item->nowildcard_len = item->len;
		} else {
			item->nowildcard_len = simple_length(path);
			if (item->nowildcard_len < item->len) {
				pathspec->has_wildcard = 1;
				if (path[item->nowildcard_len] == '*' &&
				    no_wildcard(path + item->nowildcard_len + 1))
					item->flags |= PATHSPEC_ONESTAR;
			}
		}
	}

	qsort(pathspec->items, pathspec->nr,
	      sizeof(struct pathspec_item), pathspec_item_cmp);

	return 0;
}

void free_pathspec(struct pathspec *pathspec)
{
	free(pathspec->items);
	pathspec->items = NULL;
}

int limit_pathspec_to_literal(void)
{
	static int flag = -1;
	if (flag < 0)
		flag = git_env_bool(GIT_LITERAL_PATHSPECS_ENVIRONMENT, 0);
	return flag;
}

/*
 * Frees memory within dir which was allocated for exclude lists and
 * the exclude_stack.  Does not free dir itself.
 */
void clear_directory(struct dir_struct *dir)
{
	int i, j;
	struct exclude_list_group *group;
	struct exclude_list *el;
	struct exclude_stack *stk;

	for (i = EXC_CMDL; i <= EXC_FILE; i++) {
		group = &dir->exclude_list_group[i];
		for (j = 0; j < group->nr; j++) {
			el = &group->el[j];
			if (i == EXC_DIRS)
				free((char *)el->src);
			clear_exclude_list(el);
		}
		free(group->el);
	}

	stk = dir->exclude_stack;
	while (stk) {
		struct exclude_stack *prev = stk->prev;
		free(stk);
		stk = prev;
	}
}<|MERGE_RESOLUTION|>--- conflicted
+++ resolved
@@ -932,11 +932,7 @@
  */
 static enum exist_status directory_exists_in_index_icase(const char *dirname, int len)
 {
-<<<<<<< HEAD
-	const struct cache_entry *ce = index_name_exists(&the_index, dirname, len + 1, ignore_case);
-=======
-	struct cache_entry *ce = cache_name_exists(dirname, len + 1, ignore_case);
->>>>>>> 680be044
+	const struct cache_entry *ce = cache_name_exists(dirname, len + 1, ignore_case);
 	unsigned char endchar;
 
 	if (!ce)
