--- conflicted
+++ resolved
@@ -669,17 +669,12 @@
 		}
 		if (!suffix[i])
 			return NULL;
-<<<<<<< HEAD
 		gitfile = read_gitfile(used_path.buf);
-=======
-		gitfile = read_gitfile(used_path.buf) ;
->>>>>>> a9b790bc
 		if (gitfile) {
 			strbuf_reset(&used_path);
 			strbuf_addstr(&used_path, gitfile);
 		}
 		if (chdir(used_path.buf))
-<<<<<<< HEAD
 			return NULL;
 		path = validated_path.buf;
 	}
@@ -689,10 +684,6 @@
 			path = gitfile;
 		if (chdir(path))
 			return NULL;
-=======
-			return NULL;
-		path = validated_path.buf;
->>>>>>> a9b790bc
 	}
 
 	if (is_git_directory(".")) {
