/*
 * Builtin "git grep"
 *
 * Copyright (c) 2006 Junio C Hamano
 */
#include "cache.h"
#include "blob.h"
#include "tree.h"
#include "commit.h"
#include "tag.h"
#include "tree-walk.h"
#include "builtin.h"
#include "parse-options.h"
#include "userdiff.h"
#include "grep.h"
#include "quote.h"
#include "dir.h"

static char const * const grep_usage[] = {
	"git grep [options] [-e] <pattern> [<rev>...] [[--] path...]",
	NULL
};

static int grep_config(const char *var, const char *value, void *cb)
{
	struct grep_opt *opt = cb;

	switch (userdiff_config(var, value)) {
	case 0: break;
	case -1: return -1;
	default: return 0;
	}

	if (!strcmp(var, "color.grep")) {
		opt->color = git_config_colorbool(var, value, -1);
		return 0;
	}
	if (!strcmp(var, "color.grep.match")) {
		if (!value)
			return config_error_nonbool(var);
		color_parse(value, var, opt->color_match);
		return 0;
	}
	return git_color_default_config(var, value, cb);
}

/*
 * Return non-zero if max_depth is negative or path has no more then max_depth
 * slashes.
 */
static int accept_subdir(const char *path, int max_depth)
{
	if (max_depth < 0)
		return 1;

	while ((path = strchr(path, '/')) != NULL) {
		max_depth--;
		if (max_depth < 0)
			return 0;
		path++;
	}
	return 1;
}

/*
 * Return non-zero if name is a subdirectory of match and is not too deep.
 */
static int is_subdir(const char *name, int namelen,
		const char *match, int matchlen, int max_depth)
{
	if (matchlen > namelen || strncmp(name, match, matchlen))
		return 0;

	if (name[matchlen] == '\0') /* exact match */
		return 1;

	if (!matchlen || match[matchlen-1] == '/' || name[matchlen] == '/')
		return accept_subdir(name + matchlen + 1, max_depth);

	return 0;
}

/*
 * git grep pathspecs are somewhat different from diff-tree pathspecs;
 * pathname wildcards are allowed.
 */
static int pathspec_matches(const char **paths, const char *name, int max_depth)
{
	int namelen, i;
	if (!paths || !*paths)
		return accept_subdir(name, max_depth);
	namelen = strlen(name);
	for (i = 0; paths[i]; i++) {
		const char *match = paths[i];
		int matchlen = strlen(match);
		const char *cp, *meta;

		if (is_subdir(name, namelen, match, matchlen, max_depth))
			return 1;
		if (!fnmatch(match, name, 0))
			return 1;
		if (name[namelen-1] != '/')
			continue;

		/* We are being asked if the directory ("name") is worth
		 * descending into.
		 *
		 * Find the longest leading directory name that does
		 * not have metacharacter in the pathspec; the name
		 * we are looking at must overlap with that directory.
		 */
		for (cp = match, meta = NULL; cp - match < matchlen; cp++) {
			char ch = *cp;
			if (ch == '*' || ch == '[' || ch == '?') {
				meta = cp;
				break;
			}
		}
		if (!meta)
			meta = cp; /* fully literal */

		if (namelen <= meta - match) {
			/* Looking at "Documentation/" and
			 * the pattern says "Documentation/howto/", or
			 * "Documentation/diff*.txt".  The name we
			 * have should match prefix.
			 */
			if (!memcmp(match, name, namelen))
				return 1;
			continue;
		}

		if (meta - match < namelen) {
			/* Looking at "Documentation/howto/" and
			 * the pattern says "Documentation/h*";
			 * match up to "Do.../h"; this avoids descending
			 * into "Documentation/technical/".
			 */
			if (!memcmp(match, name, meta - match))
				return 1;
			continue;
		}
	}
	return 0;
}

static int grep_sha1(struct grep_opt *opt, const unsigned char *sha1, const char *name, int tree_name_len)
{
	unsigned long size;
	char *data;
	enum object_type type;
	int hit;
	struct strbuf pathbuf = STRBUF_INIT;

	data = read_sha1_file(sha1, &type, &size);
	if (!data) {
		error("'%s': unable to read %s", name, sha1_to_hex(sha1));
		return 0;
	}
	if (opt->relative && opt->prefix_length) {
		quote_path_relative(name + tree_name_len, -1, &pathbuf, opt->prefix);
		strbuf_insert(&pathbuf, 0, name, tree_name_len);
		name = pathbuf.buf;
	}
	hit = grep_buffer(opt, name, data, size);
	strbuf_release(&pathbuf);
	free(data);
	return hit;
}

static int grep_file(struct grep_opt *opt, const char *filename)
{
	struct stat st;
	int i;
	char *data;
	size_t sz;
	struct strbuf buf = STRBUF_INIT;

	if (lstat(filename, &st) < 0) {
	err_ret:
		if (errno != ENOENT)
			error("'%s': %s", filename, strerror(errno));
		return 0;
	}
	if (!S_ISREG(st.st_mode))
		return 0;
	sz = xsize_t(st.st_size);
	i = open(filename, O_RDONLY);
	if (i < 0)
		goto err_ret;
	data = xmalloc(sz + 1);
	if (st.st_size != read_in_full(i, data, sz)) {
		error("'%s': short read %s", filename, strerror(errno));
		close(i);
		free(data);
		return 0;
	}
	close(i);
	data[sz] = 0;
	if (opt->relative && opt->prefix_length)
		filename = quote_path_relative(filename, -1, &buf, opt->prefix);
	i = grep_buffer(opt, filename, data, sz);
	strbuf_release(&buf);
	free(data);
	return i;
}

<<<<<<< HEAD
#if !NO_EXTERNAL_GREP
static int exec_grep(int argc, const char **argv)
{
	pid_t pid;
	int status;

	argv[argc] = NULL;
	trace_argv_printf(argv, "trace: grep:");
	pid = fork();
	if (pid < 0)
		return pid;
	if (!pid) {
		execvp("grep", (char **) argv);
		exit(255);
	}
	while (waitpid(pid, &status, 0) < 0) {
		if (errno == EINTR)
			continue;
		return -1;
	}
	if (WIFEXITED(status)) {
		if (!WEXITSTATUS(status))
			return 1;
		return 0;
	}
	return -1;
}

#define MAXARGS 1000
#define ARGBUF 4096
#define push_arg(a) do { \
	if (nr < MAXARGS) argv[nr++] = (a); \
	else die("maximum number of args exceeded"); \
	} while (0)

/*
 * If you send a singleton filename to grep, it does not give
 * the name of the file.  GNU grep has "-H" but we would want
 * that behaviour in a portable way.
 *
 * So we keep two pathnames in argv buffer unsent to grep in
 * the main loop if we need to do more than one grep.
 */
static int flush_grep(struct grep_opt *opt,
		      int argc, int arg0, const char **argv, int *kept)
{
	int status;
	int count = argc - arg0;
	const char *kept_0 = NULL;

	if (count <= 2) {
		/*
		 * Because we keep at least 2 paths in the call from
		 * the main loop (i.e. kept != NULL), and MAXARGS is
		 * far greater than 2, this usually is a call to
		 * conclude the grep.  However, the user could attempt
		 * to overflow the argv buffer by giving too many
		 * options to leave very small number of real
		 * arguments even for the call in the main loop.
		 */
		if (kept)
			die("insanely many options to grep");

		/*
		 * If we have two or more paths, we do not have to do
		 * anything special, but we need to push /dev/null to
		 * get "-H" behaviour of GNU grep portably but when we
		 * are not doing "-l" nor "-L" nor "-c".
		 */
		if (count == 1 &&
		    !opt->name_only &&
		    !opt->unmatch_name_only &&
		    !opt->count) {
			argv[argc++] = "/dev/null";
			argv[argc] = NULL;
		}
	}

	else if (kept) {
		/*
		 * Called because we found many paths and haven't finished
		 * iterating over the cache yet.  We keep two paths
		 * for the concluding call.  argv[argc-2] and argv[argc-1]
		 * has the last two paths, so save the first one away,
		 * replace it with NULL while sending the list to grep,
		 * and recover them after we are done.
		 */
		*kept = 2;
		kept_0 = argv[argc-2];
		argv[argc-2] = NULL;
		argc -= 2;
	}

	if (opt->pre_context || opt->post_context) {
		/*
		 * grep handles hunk marks between files, but we need to
		 * do that ourselves between multiple calls.
		 */
		if (opt->show_hunk_mark)
			write_or_die(1, "--\n", 3);
		else
			opt->show_hunk_mark = 1;
	}

	status = exec_grep(argc, argv);

	if (kept_0) {
		/*
		 * Then recover them.  Now the last arg is beyond the
		 * terminating NULL which is at argc, and the second
		 * from the last is what we saved away in kept_0
		 */
		argv[arg0++] = kept_0;
		argv[arg0] = argv[argc+1];
	}
	return status;
}

static void grep_add_color(struct strbuf *sb, const char *escape_seq)
{
	size_t orig_len = sb->len;

	while (*escape_seq) {
		if (*escape_seq == 'm')
			strbuf_addch(sb, ';');
		else if (*escape_seq != '\033' && *escape_seq  != '[')
			strbuf_addch(sb, *escape_seq);
		escape_seq++;
	}
	if (sb->len > orig_len && sb->buf[sb->len - 1] == ';')
		strbuf_setlen(sb, sb->len - 1);
}

static int has_skip_worktree_entry(struct grep_opt *opt, const char **paths)
{
	int nr;
	for (nr = 0; nr < active_nr; nr++) {
		struct cache_entry *ce = active_cache[nr];
		if (!S_ISREG(ce->ce_mode))
			continue;
		if (!pathspec_matches(paths, ce->name, opt->max_depth))
			continue;
		if (ce_skip_worktree(ce))
			return 1;
	}
	return 0;
}

static int external_grep(struct grep_opt *opt, const char **paths, int cached)
{
	int i, nr, argc, hit, len, status;
	const char *argv[MAXARGS+1];
	char randarg[ARGBUF];
	char *argptr = randarg;
	struct grep_pat *p;

	if (opt->extended || (opt->relative && opt->prefix_length)
	    || has_skip_worktree_entry(opt, paths))
		return -1;
	len = nr = 0;
	push_arg("grep");
	if (opt->fixed)
		push_arg("-F");
	if (opt->linenum)
		push_arg("-n");
	if (!opt->pathname)
		push_arg("-h");
	if (opt->regflags & REG_EXTENDED)
		push_arg("-E");
	if (opt->ignore_case)
		push_arg("-i");
	if (opt->binary == GREP_BINARY_NOMATCH)
		push_arg("-I");
	if (opt->word_regexp)
		push_arg("-w");
	if (opt->name_only)
		push_arg("-l");
	if (opt->unmatch_name_only)
		push_arg("-L");
	if (opt->null_following_name)
		/* in GNU grep git's "-z" translates to "-Z" */
		push_arg("-Z");
	if (opt->count)
		push_arg("-c");
	if (opt->post_context || opt->pre_context) {
		if (opt->post_context != opt->pre_context) {
			if (opt->pre_context) {
				push_arg("-B");
				len += snprintf(argptr, sizeof(randarg)-len,
						"%u", opt->pre_context) + 1;
				if (sizeof(randarg) <= len)
					die("maximum length of args exceeded");
				push_arg(argptr);
				argptr += len;
			}
			if (opt->post_context) {
				push_arg("-A");
				len += snprintf(argptr, sizeof(randarg)-len,
						"%u", opt->post_context) + 1;
				if (sizeof(randarg) <= len)
					die("maximum length of args exceeded");
				push_arg(argptr);
				argptr += len;
			}
		}
		else {
			push_arg("-C");
			len += snprintf(argptr, sizeof(randarg)-len,
					"%u", opt->post_context) + 1;
			if (sizeof(randarg) <= len)
				die("maximum length of args exceeded");
			push_arg(argptr);
			argptr += len;
		}
	}
	for (p = opt->pattern_list; p; p = p->next) {
		push_arg("-e");
		push_arg(p->pattern);
	}
	if (opt->color) {
		struct strbuf sb = STRBUF_INIT;

		grep_add_color(&sb, opt->color_match);
		setenv("GREP_COLOR", sb.buf, 1);

		strbuf_reset(&sb);
		strbuf_addstr(&sb, "mt=");
		grep_add_color(&sb, opt->color_match);
		strbuf_addstr(&sb, ":sl=:cx=:fn=:ln=:bn=:se=");
		setenv("GREP_COLORS", sb.buf, 1);

		strbuf_release(&sb);

		if (opt->color_external && strlen(opt->color_external) > 0)
			push_arg(opt->color_external);
	} else {
		unsetenv("GREP_COLOR");
		unsetenv("GREP_COLORS");
	}
	unsetenv("GREP_OPTIONS");

	hit = 0;
	argc = nr;
	for (i = 0; i < active_nr; i++) {
		struct cache_entry *ce = active_cache[i];
		char *name;
		int kept;
		if (!S_ISREG(ce->ce_mode))
			continue;
		if (!pathspec_matches(paths, ce->name, opt->max_depth))
			continue;
		name = ce->name;
		if (name[0] == '-') {
			int len = ce_namelen(ce);
			name = xmalloc(len + 3);
			memcpy(name, "./", 2);
			memcpy(name + 2, ce->name, len + 1);
		}
		argv[argc++] = name;
		if (MAXARGS <= argc) {
			status = flush_grep(opt, argc, nr, argv, &kept);
			if (0 < status)
				hit = 1;
			argc = nr + kept;
		}
		if (ce_stage(ce)) {
			do {
				i++;
			} while (i < active_nr &&
				 !strcmp(ce->name, active_cache[i]->name));
			i--; /* compensate for loop control */
		}
	}
	if (argc > nr) {
		status = flush_grep(opt, argc, nr, argv, NULL);
		if (0 < status)
			hit = 1;
	}
	return hit;
}
#endif

static int grep_cache(struct grep_opt *opt, const char **paths, int cached,
		      int external_grep_allowed)
=======
static int grep_cache(struct grep_opt *opt, const char **paths, int cached)
>>>>>>> 30816237
{
	int hit = 0;
	int nr;
	read_cache();

	for (nr = 0; nr < active_nr; nr++) {
		struct cache_entry *ce = active_cache[nr];
		if (!S_ISREG(ce->ce_mode))
			continue;
		if (!pathspec_matches(paths, ce->name, opt->max_depth))
			continue;
		/*
		 * If CE_VALID is on, we assume worktree file and its cache entry
		 * are identical, even if worktree file has been modified, so use
		 * cache version instead
		 */
		if (cached || (ce->ce_flags & CE_VALID) || ce_skip_worktree(ce)) {
			if (ce_stage(ce))
				continue;
			hit |= grep_sha1(opt, ce->sha1, ce->name, 0);
		}
		else
			hit |= grep_file(opt, ce->name);
		if (ce_stage(ce)) {
			do {
				nr++;
			} while (nr < active_nr &&
				 !strcmp(ce->name, active_cache[nr]->name));
			nr--; /* compensate for loop control */
		}
	}
	free_grep_patterns(opt);
	return hit;
}

static int grep_tree(struct grep_opt *opt, const char **paths,
		     struct tree_desc *tree,
		     const char *tree_name, const char *base)
{
	int len;
	int hit = 0;
	struct name_entry entry;
	char *down;
	int tn_len = strlen(tree_name);
	struct strbuf pathbuf;

	strbuf_init(&pathbuf, PATH_MAX + tn_len);

	if (tn_len) {
		strbuf_add(&pathbuf, tree_name, tn_len);
		strbuf_addch(&pathbuf, ':');
		tn_len = pathbuf.len;
	}
	strbuf_addstr(&pathbuf, base);
	len = pathbuf.len;

	while (tree_entry(tree, &entry)) {
		int te_len = tree_entry_len(entry.path, entry.sha1);
		pathbuf.len = len;
		strbuf_add(&pathbuf, entry.path, te_len);

		if (S_ISDIR(entry.mode))
			/* Match "abc/" against pathspec to
			 * decide if we want to descend into "abc"
			 * directory.
			 */
			strbuf_addch(&pathbuf, '/');

		down = pathbuf.buf + tn_len;
		if (!pathspec_matches(paths, down, opt->max_depth))
			;
		else if (S_ISREG(entry.mode))
			hit |= grep_sha1(opt, entry.sha1, pathbuf.buf, tn_len);
		else if (S_ISDIR(entry.mode)) {
			enum object_type type;
			struct tree_desc sub;
			void *data;
			unsigned long size;

			data = read_sha1_file(entry.sha1, &type, &size);
			if (!data)
				die("unable to read tree (%s)",
				    sha1_to_hex(entry.sha1));
			init_tree_desc(&sub, data, size);
			hit |= grep_tree(opt, paths, &sub, tree_name, down);
			free(data);
		}
	}
	strbuf_release(&pathbuf);
	return hit;
}

static int grep_object(struct grep_opt *opt, const char **paths,
		       struct object *obj, const char *name)
{
	if (obj->type == OBJ_BLOB)
		return grep_sha1(opt, obj->sha1, name, 0);
	if (obj->type == OBJ_COMMIT || obj->type == OBJ_TREE) {
		struct tree_desc tree;
		void *data;
		unsigned long size;
		int hit;
		data = read_object_with_reference(obj->sha1, tree_type,
						  &size, NULL);
		if (!data)
			die("unable to read tree (%s)", sha1_to_hex(obj->sha1));
		init_tree_desc(&tree, data, size);
		hit = grep_tree(opt, paths, &tree, name, "");
		free(data);
		return hit;
	}
	die("unable to grep from object of type %s", typename(obj->type));
}

static int grep_directory(struct grep_opt *opt, const char **paths)
{
	struct dir_struct dir;
	int i, hit = 0;

	memset(&dir, 0, sizeof(dir));
	setup_standard_excludes(&dir);

	fill_directory(&dir, paths);
	for (i = 0; i < dir.nr; i++)
		hit |= grep_file(opt, dir.entries[i]->name);
	free_grep_patterns(opt);
	return hit;
}

static int context_callback(const struct option *opt, const char *arg,
			    int unset)
{
	struct grep_opt *grep_opt = opt->value;
	int value;
	const char *endp;

	if (unset) {
		grep_opt->pre_context = grep_opt->post_context = 0;
		return 0;
	}
	value = strtol(arg, (char **)&endp, 10);
	if (*endp) {
		return error("switch `%c' expects a numerical value",
			     opt->short_name);
	}
	grep_opt->pre_context = grep_opt->post_context = value;
	return 0;
}

static int file_callback(const struct option *opt, const char *arg, int unset)
{
	struct grep_opt *grep_opt = opt->value;
	FILE *patterns;
	int lno = 0;
	struct strbuf sb = STRBUF_INIT;

	patterns = fopen(arg, "r");
	if (!patterns)
		die_errno("cannot open '%s'", arg);
	while (strbuf_getline(&sb, patterns, '\n') == 0) {
		/* ignore empty line like grep does */
		if (sb.len == 0)
			continue;
		append_grep_pattern(grep_opt, strbuf_detach(&sb, NULL), arg,
				    ++lno, GREP_PATTERN);
	}
	fclose(patterns);
	strbuf_release(&sb);
	return 0;
}

static int not_callback(const struct option *opt, const char *arg, int unset)
{
	struct grep_opt *grep_opt = opt->value;
	append_grep_pattern(grep_opt, "--not", "command line", 0, GREP_NOT);
	return 0;
}

static int and_callback(const struct option *opt, const char *arg, int unset)
{
	struct grep_opt *grep_opt = opt->value;
	append_grep_pattern(grep_opt, "--and", "command line", 0, GREP_AND);
	return 0;
}

static int open_callback(const struct option *opt, const char *arg, int unset)
{
	struct grep_opt *grep_opt = opt->value;
	append_grep_pattern(grep_opt, "(", "command line", 0, GREP_OPEN_PAREN);
	return 0;
}

static int close_callback(const struct option *opt, const char *arg, int unset)
{
	struct grep_opt *grep_opt = opt->value;
	append_grep_pattern(grep_opt, ")", "command line", 0, GREP_CLOSE_PAREN);
	return 0;
}

static int pattern_callback(const struct option *opt, const char *arg,
			    int unset)
{
	struct grep_opt *grep_opt = opt->value;
	append_grep_pattern(grep_opt, arg, "-e option", 0, GREP_PATTERN);
	return 0;
}

static int help_callback(const struct option *opt, const char *arg, int unset)
{
	return -1;
}

int cmd_grep(int argc, const char **argv, const char *prefix)
{
	int hit = 0;
	int cached = 0;
	int seen_dashdash = 0;
	int external_grep_allowed__ignored;
	struct grep_opt opt;
	struct object_array list = { 0, 0, NULL };
	const char **paths = NULL;
	int i;
	int dummy;
	int nongit = 0, use_index = 1;
	struct option options[] = {
		OPT_BOOLEAN(0, "cached", &cached,
			"search in index instead of in the work tree"),
		OPT_BOOLEAN(0, "index", &use_index,
			"--no-index finds in contents not managed by git"),
		OPT_GROUP(""),
		OPT_BOOLEAN('v', "invert-match", &opt.invert,
			"show non-matching lines"),
		OPT_BOOLEAN('i', "ignore-case", &opt.ignore_case,
			"case insensitive matching"),
		OPT_BOOLEAN('w', "word-regexp", &opt.word_regexp,
			"match patterns only at word boundaries"),
		OPT_SET_INT('a', "text", &opt.binary,
			"process binary files as text", GREP_BINARY_TEXT),
		OPT_SET_INT('I', NULL, &opt.binary,
			"don't match patterns in binary files",
			GREP_BINARY_NOMATCH),
		{ OPTION_INTEGER, 0, "max-depth", &opt.max_depth, "depth",
			"descend at most <depth> levels", PARSE_OPT_NONEG,
			NULL, 1 },
		OPT_GROUP(""),
		OPT_BIT('E', "extended-regexp", &opt.regflags,
			"use extended POSIX regular expressions", REG_EXTENDED),
		OPT_NEGBIT('G', "basic-regexp", &opt.regflags,
			"use basic POSIX regular expressions (default)",
			REG_EXTENDED),
		OPT_BOOLEAN('F', "fixed-strings", &opt.fixed,
			"interpret patterns as fixed strings"),
		OPT_GROUP(""),
		OPT_BOOLEAN('n', NULL, &opt.linenum, "show line numbers"),
		OPT_NEGBIT('h', NULL, &opt.pathname, "don't show filenames", 1),
		OPT_BIT('H', NULL, &opt.pathname, "show filenames", 1),
		OPT_NEGBIT(0, "full-name", &opt.relative,
			"show filenames relative to top directory", 1),
		OPT_BOOLEAN('l', "files-with-matches", &opt.name_only,
			"show only filenames instead of matching lines"),
		OPT_BOOLEAN(0, "name-only", &opt.name_only,
			"synonym for --files-with-matches"),
		OPT_BOOLEAN('L', "files-without-match",
			&opt.unmatch_name_only,
			"show only the names of files without match"),
		OPT_BOOLEAN('z', "null", &opt.null_following_name,
			"print NUL after filenames"),
		OPT_BOOLEAN('c', "count", &opt.count,
			"show the number of matches instead of matching lines"),
		OPT_SET_INT(0, "color", &opt.color, "highlight matches", 1),
		OPT_GROUP(""),
		OPT_CALLBACK('C', NULL, &opt, "n",
			"show <n> context lines before and after matches",
			context_callback),
		OPT_INTEGER('B', NULL, &opt.pre_context,
			"show <n> context lines before matches"),
		OPT_INTEGER('A', NULL, &opt.post_context,
			"show <n> context lines after matches"),
		OPT_NUMBER_CALLBACK(&opt, "shortcut for -C NUM",
			context_callback),
		OPT_BOOLEAN('p', "show-function", &opt.funcname,
			"show a line with the function name before matches"),
		OPT_GROUP(""),
		OPT_CALLBACK('f', NULL, &opt, "file",
			"read patterns from file", file_callback),
		{ OPTION_CALLBACK, 'e', NULL, &opt, "pattern",
			"match <pattern>", PARSE_OPT_NONEG, pattern_callback },
		{ OPTION_CALLBACK, 0, "and", &opt, NULL,
		  "combine patterns specified with -e",
		  PARSE_OPT_NOARG | PARSE_OPT_NONEG, and_callback },
		OPT_BOOLEAN(0, "or", &dummy, ""),
		{ OPTION_CALLBACK, 0, "not", &opt, NULL, "",
		  PARSE_OPT_NOARG | PARSE_OPT_NONEG, not_callback },
		{ OPTION_CALLBACK, '(', NULL, &opt, NULL, "",
		  PARSE_OPT_NOARG | PARSE_OPT_NONEG | PARSE_OPT_NODASH,
		  open_callback },
		{ OPTION_CALLBACK, ')', NULL, &opt, NULL, "",
		  PARSE_OPT_NOARG | PARSE_OPT_NONEG | PARSE_OPT_NODASH,
		  close_callback },
		OPT_BOOLEAN(0, "all-match", &opt.all_match,
			"show only matches from files that match all patterns"),
		OPT_GROUP(""),
		OPT_BOOLEAN(0, "ext-grep", &external_grep_allowed__ignored,
			    "allow calling of grep(1) (ignored by this build)"),
		{ OPTION_CALLBACK, 0, "help-all", &options, NULL, "show usage",
		  PARSE_OPT_HIDDEN | PARSE_OPT_NOARG, help_callback },
		OPT_END()
	};

	prefix = setup_git_directory_gently(&nongit);

	/*
	 * 'git grep -h', unlike 'git grep -h <pattern>', is a request
	 * to show usage information and exit.
	 */
	if (argc == 2 && !strcmp(argv[1], "-h"))
		usage_with_options(grep_usage, options);

	memset(&opt, 0, sizeof(opt));
	opt.prefix = prefix;
	opt.prefix_length = (prefix && *prefix) ? strlen(prefix) : 0;
	opt.relative = 1;
	opt.pathname = 1;
	opt.pattern_tail = &opt.pattern_list;
	opt.regflags = REG_NEWLINE;
	opt.max_depth = -1;

	strcpy(opt.color_match, GIT_COLOR_RED GIT_COLOR_BOLD);
	opt.color = -1;
	git_config(grep_config, &opt);
	if (opt.color == -1)
		opt.color = git_use_color_default;

	/*
	 * If there is no -- then the paths must exist in the working
	 * tree.  If there is no explicit pattern specified with -e or
	 * -f, we take the first unrecognized non option to be the
	 * pattern, but then what follows it must be zero or more
	 * valid refs up to the -- (if exists), and then existing
	 * paths.  If there is an explicit pattern, then the first
	 * unrecognized non option is the beginning of the refs list
	 * that continues up to the -- (if exists), and then paths.
	 */
	argc = parse_options(argc, argv, prefix, options, grep_usage,
			     PARSE_OPT_KEEP_DASHDASH |
			     PARSE_OPT_STOP_AT_NON_OPTION |
			     PARSE_OPT_NO_INTERNAL_HELP);

	if (use_index && nongit)
		/* die the same way as if we did it at the beginning */
		setup_git_directory();

	/* First unrecognized non-option token */
	if (argc > 0 && !opt.pattern_list) {
		append_grep_pattern(&opt, argv[0], "command line", 0,
				    GREP_PATTERN);
		argv++;
		argc--;
	}

	if (!opt.pattern_list)
		die("no pattern given.");
	if (!opt.fixed && opt.ignore_case)
		opt.regflags |= REG_ICASE;
	if ((opt.regflags != REG_NEWLINE) && opt.fixed)
		die("cannot mix --fixed-strings and regexp");
	compile_grep_patterns(&opt);

	/* Check revs and then paths */
	for (i = 0; i < argc; i++) {
		const char *arg = argv[i];
		unsigned char sha1[20];
		/* Is it a rev? */
		if (!get_sha1(arg, sha1)) {
			struct object *object = parse_object(sha1);
			if (!object)
				die("bad object %s", arg);
			add_object_array(object, arg, &list);
			continue;
		}
		if (!strcmp(arg, "--")) {
			i++;
			seen_dashdash = 1;
		}
		break;
	}

	/* The rest are paths */
	if (!seen_dashdash) {
		int j;
		for (j = i; j < argc; j++)
			verify_filename(prefix, argv[j]);
	}

	if (i < argc)
		paths = get_pathspec(prefix, argv + i);
	else if (prefix) {
		paths = xcalloc(2, sizeof(const char *));
		paths[0] = prefix;
		paths[1] = NULL;
	}

	if (!use_index) {
		if (cached)
			die("--cached cannot be used with --no-index.");
		if (list.nr)
			die("--no-index cannot be used with revs.");
		return !grep_directory(&opt, paths);
	}

	if (!list.nr) {
		if (!cached)
			setup_work_tree();
		return !grep_cache(&opt, paths, cached);
	}

	if (cached)
		die("both --cached and trees are given.");

	for (i = 0; i < list.nr; i++) {
		struct object *real_obj;
		real_obj = deref_tag(list.objects[i].item, NULL, 0);
		if (grep_object(&opt, paths, real_obj, list.objects[i].name))
			hit = 1;
	}
	free_grep_patterns(&opt);
	return !hit;
}<|MERGE_RESOLUTION|>--- conflicted
+++ resolved
@@ -205,294 +205,7 @@
 	return i;
 }
 
-<<<<<<< HEAD
-#if !NO_EXTERNAL_GREP
-static int exec_grep(int argc, const char **argv)
-{
-	pid_t pid;
-	int status;
-
-	argv[argc] = NULL;
-	trace_argv_printf(argv, "trace: grep:");
-	pid = fork();
-	if (pid < 0)
-		return pid;
-	if (!pid) {
-		execvp("grep", (char **) argv);
-		exit(255);
-	}
-	while (waitpid(pid, &status, 0) < 0) {
-		if (errno == EINTR)
-			continue;
-		return -1;
-	}
-	if (WIFEXITED(status)) {
-		if (!WEXITSTATUS(status))
-			return 1;
-		return 0;
-	}
-	return -1;
-}
-
-#define MAXARGS 1000
-#define ARGBUF 4096
-#define push_arg(a) do { \
-	if (nr < MAXARGS) argv[nr++] = (a); \
-	else die("maximum number of args exceeded"); \
-	} while (0)
-
-/*
- * If you send a singleton filename to grep, it does not give
- * the name of the file.  GNU grep has "-H" but we would want
- * that behaviour in a portable way.
- *
- * So we keep two pathnames in argv buffer unsent to grep in
- * the main loop if we need to do more than one grep.
- */
-static int flush_grep(struct grep_opt *opt,
-		      int argc, int arg0, const char **argv, int *kept)
-{
-	int status;
-	int count = argc - arg0;
-	const char *kept_0 = NULL;
-
-	if (count <= 2) {
-		/*
-		 * Because we keep at least 2 paths in the call from
-		 * the main loop (i.e. kept != NULL), and MAXARGS is
-		 * far greater than 2, this usually is a call to
-		 * conclude the grep.  However, the user could attempt
-		 * to overflow the argv buffer by giving too many
-		 * options to leave very small number of real
-		 * arguments even for the call in the main loop.
-		 */
-		if (kept)
-			die("insanely many options to grep");
-
-		/*
-		 * If we have two or more paths, we do not have to do
-		 * anything special, but we need to push /dev/null to
-		 * get "-H" behaviour of GNU grep portably but when we
-		 * are not doing "-l" nor "-L" nor "-c".
-		 */
-		if (count == 1 &&
-		    !opt->name_only &&
-		    !opt->unmatch_name_only &&
-		    !opt->count) {
-			argv[argc++] = "/dev/null";
-			argv[argc] = NULL;
-		}
-	}
-
-	else if (kept) {
-		/*
-		 * Called because we found many paths and haven't finished
-		 * iterating over the cache yet.  We keep two paths
-		 * for the concluding call.  argv[argc-2] and argv[argc-1]
-		 * has the last two paths, so save the first one away,
-		 * replace it with NULL while sending the list to grep,
-		 * and recover them after we are done.
-		 */
-		*kept = 2;
-		kept_0 = argv[argc-2];
-		argv[argc-2] = NULL;
-		argc -= 2;
-	}
-
-	if (opt->pre_context || opt->post_context) {
-		/*
-		 * grep handles hunk marks between files, but we need to
-		 * do that ourselves between multiple calls.
-		 */
-		if (opt->show_hunk_mark)
-			write_or_die(1, "--\n", 3);
-		else
-			opt->show_hunk_mark = 1;
-	}
-
-	status = exec_grep(argc, argv);
-
-	if (kept_0) {
-		/*
-		 * Then recover them.  Now the last arg is beyond the
-		 * terminating NULL which is at argc, and the second
-		 * from the last is what we saved away in kept_0
-		 */
-		argv[arg0++] = kept_0;
-		argv[arg0] = argv[argc+1];
-	}
-	return status;
-}
-
-static void grep_add_color(struct strbuf *sb, const char *escape_seq)
-{
-	size_t orig_len = sb->len;
-
-	while (*escape_seq) {
-		if (*escape_seq == 'm')
-			strbuf_addch(sb, ';');
-		else if (*escape_seq != '\033' && *escape_seq  != '[')
-			strbuf_addch(sb, *escape_seq);
-		escape_seq++;
-	}
-	if (sb->len > orig_len && sb->buf[sb->len - 1] == ';')
-		strbuf_setlen(sb, sb->len - 1);
-}
-
-static int has_skip_worktree_entry(struct grep_opt *opt, const char **paths)
-{
-	int nr;
-	for (nr = 0; nr < active_nr; nr++) {
-		struct cache_entry *ce = active_cache[nr];
-		if (!S_ISREG(ce->ce_mode))
-			continue;
-		if (!pathspec_matches(paths, ce->name, opt->max_depth))
-			continue;
-		if (ce_skip_worktree(ce))
-			return 1;
-	}
-	return 0;
-}
-
-static int external_grep(struct grep_opt *opt, const char **paths, int cached)
-{
-	int i, nr, argc, hit, len, status;
-	const char *argv[MAXARGS+1];
-	char randarg[ARGBUF];
-	char *argptr = randarg;
-	struct grep_pat *p;
-
-	if (opt->extended || (opt->relative && opt->prefix_length)
-	    || has_skip_worktree_entry(opt, paths))
-		return -1;
-	len = nr = 0;
-	push_arg("grep");
-	if (opt->fixed)
-		push_arg("-F");
-	if (opt->linenum)
-		push_arg("-n");
-	if (!opt->pathname)
-		push_arg("-h");
-	if (opt->regflags & REG_EXTENDED)
-		push_arg("-E");
-	if (opt->ignore_case)
-		push_arg("-i");
-	if (opt->binary == GREP_BINARY_NOMATCH)
-		push_arg("-I");
-	if (opt->word_regexp)
-		push_arg("-w");
-	if (opt->name_only)
-		push_arg("-l");
-	if (opt->unmatch_name_only)
-		push_arg("-L");
-	if (opt->null_following_name)
-		/* in GNU grep git's "-z" translates to "-Z" */
-		push_arg("-Z");
-	if (opt->count)
-		push_arg("-c");
-	if (opt->post_context || opt->pre_context) {
-		if (opt->post_context != opt->pre_context) {
-			if (opt->pre_context) {
-				push_arg("-B");
-				len += snprintf(argptr, sizeof(randarg)-len,
-						"%u", opt->pre_context) + 1;
-				if (sizeof(randarg) <= len)
-					die("maximum length of args exceeded");
-				push_arg(argptr);
-				argptr += len;
-			}
-			if (opt->post_context) {
-				push_arg("-A");
-				len += snprintf(argptr, sizeof(randarg)-len,
-						"%u", opt->post_context) + 1;
-				if (sizeof(randarg) <= len)
-					die("maximum length of args exceeded");
-				push_arg(argptr);
-				argptr += len;
-			}
-		}
-		else {
-			push_arg("-C");
-			len += snprintf(argptr, sizeof(randarg)-len,
-					"%u", opt->post_context) + 1;
-			if (sizeof(randarg) <= len)
-				die("maximum length of args exceeded");
-			push_arg(argptr);
-			argptr += len;
-		}
-	}
-	for (p = opt->pattern_list; p; p = p->next) {
-		push_arg("-e");
-		push_arg(p->pattern);
-	}
-	if (opt->color) {
-		struct strbuf sb = STRBUF_INIT;
-
-		grep_add_color(&sb, opt->color_match);
-		setenv("GREP_COLOR", sb.buf, 1);
-
-		strbuf_reset(&sb);
-		strbuf_addstr(&sb, "mt=");
-		grep_add_color(&sb, opt->color_match);
-		strbuf_addstr(&sb, ":sl=:cx=:fn=:ln=:bn=:se=");
-		setenv("GREP_COLORS", sb.buf, 1);
-
-		strbuf_release(&sb);
-
-		if (opt->color_external && strlen(opt->color_external) > 0)
-			push_arg(opt->color_external);
-	} else {
-		unsetenv("GREP_COLOR");
-		unsetenv("GREP_COLORS");
-	}
-	unsetenv("GREP_OPTIONS");
-
-	hit = 0;
-	argc = nr;
-	for (i = 0; i < active_nr; i++) {
-		struct cache_entry *ce = active_cache[i];
-		char *name;
-		int kept;
-		if (!S_ISREG(ce->ce_mode))
-			continue;
-		if (!pathspec_matches(paths, ce->name, opt->max_depth))
-			continue;
-		name = ce->name;
-		if (name[0] == '-') {
-			int len = ce_namelen(ce);
-			name = xmalloc(len + 3);
-			memcpy(name, "./", 2);
-			memcpy(name + 2, ce->name, len + 1);
-		}
-		argv[argc++] = name;
-		if (MAXARGS <= argc) {
-			status = flush_grep(opt, argc, nr, argv, &kept);
-			if (0 < status)
-				hit = 1;
-			argc = nr + kept;
-		}
-		if (ce_stage(ce)) {
-			do {
-				i++;
-			} while (i < active_nr &&
-				 !strcmp(ce->name, active_cache[i]->name));
-			i--; /* compensate for loop control */
-		}
-	}
-	if (argc > nr) {
-		status = flush_grep(opt, argc, nr, argv, NULL);
-		if (0 < status)
-			hit = 1;
-	}
-	return hit;
-}
-#endif
-
-static int grep_cache(struct grep_opt *opt, const char **paths, int cached,
-		      int external_grep_allowed)
-=======
 static int grep_cache(struct grep_opt *opt, const char **paths, int cached)
->>>>>>> 30816237
 {
 	int hit = 0;
 	int nr;
