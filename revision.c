#include "cache.h"
#include "tag.h"
#include "blob.h"
#include "tree.h"
#include "commit.h"
#include "diff.h"
#include "refs.h"
#include "revision.h"
#include "graph.h"
#include "grep.h"
#include "reflog-walk.h"
#include "patch-ids.h"
#include "decorate.h"
#include "log-tree.h"
#include "string-list.h"
#include "line-log.h"
#include "mailmap.h"
#include "commit-slab.h"

volatile show_early_output_fn_t show_early_output;

char *path_name(const struct name_path *path, const char *name)
{
	const struct name_path *p;
	char *n, *m;
	int nlen = strlen(name);
	int len = nlen + 1;

	for (p = path; p; p = p->up) {
		if (p->elem_len)
			len += p->elem_len + 1;
	}
	n = xmalloc(len);
	m = n + len - (nlen + 1);
	strcpy(m, name);
	for (p = path; p; p = p->up) {
		if (p->elem_len) {
			m -= p->elem_len + 1;
			memcpy(m, p->elem, p->elem_len);
			m[p->elem_len] = '/';
		}
	}
	return n;
}

static int show_path_component_truncated(FILE *out, const char *name, int len)
{
	int cnt;
	for (cnt = 0; cnt < len; cnt++) {
		int ch = name[cnt];
		if (!ch || ch == '\n')
			return -1;
		fputc(ch, out);
	}
	return len;
}

static int show_path_truncated(FILE *out, const struct name_path *path)
{
	int emitted, ours;

	if (!path)
		return 0;
	emitted = show_path_truncated(out, path->up);
	if (emitted < 0)
		return emitted;
	if (emitted)
		fputc('/', out);
	ours = show_path_component_truncated(out, path->elem, path->elem_len);
	if (ours < 0)
		return ours;
	return ours || emitted;
}

void show_object_with_name(FILE *out, struct object *obj,
			   const struct name_path *path, const char *component)
{
	struct name_path leaf;
	leaf.up = (struct name_path *)path;
	leaf.elem = component;
	leaf.elem_len = strlen(component);

	fprintf(out, "%s ", sha1_to_hex(obj->sha1));
	show_path_truncated(out, &leaf);
	fputc('\n', out);
}

void add_object(struct object *obj,
		struct object_array *p,
		struct name_path *path,
		const char *name)
{
	char *pn = path_name(path, name);
	add_object_array(obj, pn, p);
	free(pn);
}

static void mark_blob_uninteresting(struct blob *blob)
{
	if (!blob)
		return;
	if (blob->object.flags & UNINTERESTING)
		return;
	blob->object.flags |= UNINTERESTING;
}

static void mark_tree_contents_uninteresting(struct tree *tree)
{
	struct tree_desc desc;
	struct name_entry entry;
	struct object *obj = &tree->object;

	if (!has_sha1_file(obj->sha1))
		return;
	if (parse_tree(tree) < 0)
		die("bad tree %s", sha1_to_hex(obj->sha1));

	init_tree_desc(&desc, tree->buffer, tree->size);
	while (tree_entry(&desc, &entry)) {
		switch (object_type(entry.mode)) {
		case OBJ_TREE:
			mark_tree_uninteresting(lookup_tree(entry.sha1));
			break;
		case OBJ_BLOB:
			mark_blob_uninteresting(lookup_blob(entry.sha1));
			break;
		default:
			/* Subproject commit - not in this repository */
			break;
		}
	}

	/*
	 * We don't care about the tree any more
	 * after it has been marked uninteresting.
	 */
<<<<<<< HEAD
	free_tree_buffer(tree);
=======
	free(tree->buffer);
	tree->buffer = NULL;
	tree->object.parsed = 0;
}

void mark_tree_uninteresting(struct tree *tree)
{
	struct object *obj = &tree->object;

	if (!tree)
		return;
	if (obj->flags & UNINTERESTING)
		return;
	obj->flags |= UNINTERESTING;
	mark_tree_contents_uninteresting(tree);
>>>>>>> a7435286
}

void mark_parents_uninteresting(struct commit *commit)
{
	struct commit_list *parents = NULL, *l;

	for (l = commit->parents; l; l = l->next)
		commit_list_insert(l->item, &parents);

	while (parents) {
		struct commit *commit = parents->item;
		l = parents;
		parents = parents->next;
		free(l);

		while (commit) {
			/*
			 * A missing commit is ok iff its parent is marked
			 * uninteresting.
			 *
			 * We just mark such a thing parsed, so that when
			 * it is popped next time around, we won't be trying
			 * to parse it and get an error.
			 */
			if (!has_sha1_file(commit->object.sha1))
				commit->object.parsed = 1;

			if (commit->object.flags & UNINTERESTING)
				break;

			commit->object.flags |= UNINTERESTING;

			/*
			 * Normally we haven't parsed the parent
			 * yet, so we won't have a parent of a parent
			 * here. However, it may turn out that we've
			 * reached this commit some other way (where it
			 * wasn't uninteresting), in which case we need
			 * to mark its parents recursively too..
			 */
			if (!commit->parents)
				break;

			for (l = commit->parents->next; l; l = l->next)
				commit_list_insert(l->item, &parents);
			commit = commit->parents->item;
		}
	}
}

static void add_pending_object_with_mode(struct rev_info *revs,
					 struct object *obj,
					 const char *name, unsigned mode)
{
	if (!obj)
		return;
	if (revs->no_walk && (obj->flags & UNINTERESTING))
		revs->no_walk = 0;
	if (revs->reflog_info && obj->type == OBJ_COMMIT) {
		struct strbuf buf = STRBUF_INIT;
		int len = interpret_branch_name(name, 0, &buf);
		int st;

		if (0 < len && name[len] && buf.len)
			strbuf_addstr(&buf, name + len);
		st = add_reflog_for_walk(revs->reflog_info,
					 (struct commit *)obj,
					 buf.buf[0] ? buf.buf: name);
		strbuf_release(&buf);
		if (st)
			return;
	}
	add_object_array_with_mode(obj, name, &revs->pending, mode);
}

void add_pending_object(struct rev_info *revs,
			struct object *obj, const char *name)
{
	add_pending_object_with_mode(revs, obj, name, S_IFINVALID);
}

void add_head_to_pending(struct rev_info *revs)
{
	unsigned char sha1[20];
	struct object *obj;
	if (get_sha1("HEAD", sha1))
		return;
	obj = parse_object(sha1);
	if (!obj)
		return;
	add_pending_object(revs, obj, "HEAD");
}

static struct object *get_reference(struct rev_info *revs, const char *name,
				    const unsigned char *sha1,
				    unsigned int flags)
{
	struct object *object;

	object = parse_object(sha1);
	if (!object) {
		if (revs->ignore_missing)
			return object;
		die("bad object %s", name);
	}
	object->flags |= flags;
	return object;
}

void add_pending_sha1(struct rev_info *revs, const char *name,
		      const unsigned char *sha1, unsigned int flags)
{
	struct object *object = get_reference(revs, name, sha1, flags);
	add_pending_object(revs, object, name);
}

static struct commit *handle_commit(struct rev_info *revs,
				    struct object *object, const char *name)
{
	unsigned long flags = object->flags;

	/*
	 * Tag object? Look what it points to..
	 */
	while (object->type == OBJ_TAG) {
		struct tag *tag = (struct tag *) object;
		if (revs->tag_objects && !(flags & UNINTERESTING))
			add_pending_object(revs, object, tag->tag);
		if (!tag->tagged)
			die("bad tag");
		object = parse_object(tag->tagged->sha1);
		if (!object) {
			if (flags & UNINTERESTING)
				return NULL;
			die("bad object %s", sha1_to_hex(tag->tagged->sha1));
		}
		object->flags |= flags;
	}

	/*
	 * Commit object? Just return it, we'll do all the complex
	 * reachability crud.
	 */
	if (object->type == OBJ_COMMIT) {
		struct commit *commit = (struct commit *)object;
		if (parse_commit(commit) < 0)
			die("unable to parse commit %s", name);
		if (flags & UNINTERESTING) {
			mark_parents_uninteresting(commit);
			revs->limited = 1;
		}
		if (revs->show_source && !commit->util)
			commit->util = (void *) name;
		return commit;
	}

	/*
	 * Tree object? Either mark it uninteresting, or add it
	 * to the list of objects to look at later..
	 */
	if (object->type == OBJ_TREE) {
		struct tree *tree = (struct tree *)object;
		if (!revs->tree_objects)
			return NULL;
		if (flags & UNINTERESTING) {
			mark_tree_contents_uninteresting(tree);
			return NULL;
		}
		add_pending_object(revs, object, "");
		return NULL;
	}

	/*
	 * Blob object? You know the drill by now..
	 */
	if (object->type == OBJ_BLOB) {
		if (!revs->blob_objects)
			return NULL;
		if (flags & UNINTERESTING)
			return NULL;
		add_pending_object(revs, object, "");
		return NULL;
	}
	die("%s is unknown object", name);
}

static int everybody_uninteresting(struct commit_list *orig)
{
	struct commit_list *list = orig;
	while (list) {
		struct commit *commit = list->item;
		list = list->next;
		if (commit->object.flags & UNINTERESTING)
			continue;
		return 0;
	}
	return 1;
}

/*
 * A definition of "relevant" commit that we can use to simplify limited graphs
 * by eliminating side branches.
 *
 * A "relevant" commit is one that is !UNINTERESTING (ie we are including it
 * in our list), or that is a specified BOTTOM commit. Then after computing
 * a limited list, during processing we can generally ignore boundary merges
 * coming from outside the graph, (ie from irrelevant parents), and treat
 * those merges as if they were single-parent. TREESAME is defined to consider
 * only relevant parents, if any. If we are TREESAME to our on-graph parents,
 * we don't care if we were !TREESAME to non-graph parents.
 *
 * Treating bottom commits as relevant ensures that a limited graph's
 * connection to the actual bottom commit is not viewed as a side branch, but
 * treated as part of the graph. For example:
 *
 *   ....Z...A---X---o---o---B
 *        .     /
 *         W---Y
 *
 * When computing "A..B", the A-X connection is at least as important as
 * Y-X, despite A being flagged UNINTERESTING.
 *
 * And when computing --ancestry-path "A..B", the A-X connection is more
 * important than Y-X, despite both A and Y being flagged UNINTERESTING.
 */
static inline int relevant_commit(struct commit *commit)
{
	return (commit->object.flags & (UNINTERESTING | BOTTOM)) != UNINTERESTING;
}

/*
 * Return a single relevant commit from a parent list. If we are a TREESAME
 * commit, and this selects one of our parents, then we can safely simplify to
 * that parent.
 */
static struct commit *one_relevant_parent(const struct rev_info *revs,
					  struct commit_list *orig)
{
	struct commit_list *list = orig;
	struct commit *relevant = NULL;

	if (!orig)
		return NULL;

	/*
	 * For 1-parent commits, or if first-parent-only, then return that
	 * first parent (even if not "relevant" by the above definition).
	 * TREESAME will have been set purely on that parent.
	 */
	if (revs->first_parent_only || !orig->next)
		return orig->item;

	/*
	 * For multi-parent commits, identify a sole relevant parent, if any.
	 * If we have only one relevant parent, then TREESAME will be set purely
	 * with regard to that parent, and we can simplify accordingly.
	 *
	 * If we have more than one relevant parent, or no relevant parents
	 * (and multiple irrelevant ones), then we can't select a parent here
	 * and return NULL.
	 */
	while (list) {
		struct commit *commit = list->item;
		list = list->next;
		if (relevant_commit(commit)) {
			if (relevant)
				return NULL;
			relevant = commit;
		}
	}
	return relevant;
}

/*
 * The goal is to get REV_TREE_NEW as the result only if the
 * diff consists of all '+' (and no other changes), REV_TREE_OLD
 * if the whole diff is removal of old data, and otherwise
 * REV_TREE_DIFFERENT (of course if the trees are the same we
 * want REV_TREE_SAME).
 * That means that once we get to REV_TREE_DIFFERENT, we do not
 * have to look any further.
 */
static int tree_difference = REV_TREE_SAME;

static void file_add_remove(struct diff_options *options,
		    int addremove, unsigned mode,
		    const unsigned char *sha1,
		    int sha1_valid,
		    const char *fullpath, unsigned dirty_submodule)
{
	int diff = addremove == '+' ? REV_TREE_NEW : REV_TREE_OLD;

	tree_difference |= diff;
	if (tree_difference == REV_TREE_DIFFERENT)
		DIFF_OPT_SET(options, HAS_CHANGES);
}

static void file_change(struct diff_options *options,
		 unsigned old_mode, unsigned new_mode,
		 const unsigned char *old_sha1,
		 const unsigned char *new_sha1,
		 int old_sha1_valid, int new_sha1_valid,
		 const char *fullpath,
		 unsigned old_dirty_submodule, unsigned new_dirty_submodule)
{
	tree_difference = REV_TREE_DIFFERENT;
	DIFF_OPT_SET(options, HAS_CHANGES);
}

static int rev_compare_tree(struct rev_info *revs,
			    struct commit *parent, struct commit *commit)
{
	struct tree *t1 = parent->tree;
	struct tree *t2 = commit->tree;

	if (!t1)
		return REV_TREE_NEW;
	if (!t2)
		return REV_TREE_OLD;

	if (revs->simplify_by_decoration) {
		/*
		 * If we are simplifying by decoration, then the commit
		 * is worth showing if it has a tag pointing at it.
		 */
		if (lookup_decoration(&name_decoration, &commit->object))
			return REV_TREE_DIFFERENT;
		/*
		 * A commit that is not pointed by a tag is uninteresting
		 * if we are not limited by path.  This means that you will
		 * see the usual "commits that touch the paths" plus any
		 * tagged commit by specifying both --simplify-by-decoration
		 * and pathspec.
		 */
		if (!revs->prune_data.nr)
			return REV_TREE_SAME;
	}

	tree_difference = REV_TREE_SAME;
	DIFF_OPT_CLR(&revs->pruning, HAS_CHANGES);
	if (diff_tree_sha1(t1->object.sha1, t2->object.sha1, "",
			   &revs->pruning) < 0)
		return REV_TREE_DIFFERENT;
	return tree_difference;
}

static int rev_same_tree_as_empty(struct rev_info *revs, struct commit *commit)
{
	int retval;
	void *tree;
	unsigned long size;
	struct tree_desc empty, real;
	struct tree *t1 = commit->tree;

	if (!t1)
		return 0;

	tree = read_object_with_reference(t1->object.sha1, tree_type, &size, NULL);
	if (!tree)
		return 0;
	init_tree_desc(&real, tree, size);
	init_tree_desc(&empty, "", 0);

	tree_difference = REV_TREE_SAME;
	DIFF_OPT_CLR(&revs->pruning, HAS_CHANGES);
	retval = diff_tree(&empty, &real, "", &revs->pruning);
	free(tree);

	return retval >= 0 && (tree_difference == REV_TREE_SAME);
}

struct treesame_state {
	unsigned int nparents;
	unsigned char treesame[FLEX_ARRAY];
};

static struct treesame_state *initialise_treesame(struct rev_info *revs, struct commit *commit)
{
	unsigned n = commit_list_count(commit->parents);
	struct treesame_state *st = xcalloc(1, sizeof(*st) + n);
	st->nparents = n;
	add_decoration(&revs->treesame, &commit->object, st);
	return st;
}

/*
 * Must be called immediately after removing the nth_parent from a commit's
 * parent list, if we are maintaining the per-parent treesame[] decoration.
 * This does not recalculate the master TREESAME flag - update_treesame()
 * should be called to update it after a sequence of treesame[] modifications
 * that may have affected it.
 */
static int compact_treesame(struct rev_info *revs, struct commit *commit, unsigned nth_parent)
{
	struct treesame_state *st;
	int old_same;

	if (!commit->parents) {
		/*
		 * Have just removed the only parent from a non-merge.
		 * Different handling, as we lack decoration.
		 */
		if (nth_parent != 0)
			die("compact_treesame %u", nth_parent);
		old_same = !!(commit->object.flags & TREESAME);
		if (rev_same_tree_as_empty(revs, commit))
			commit->object.flags |= TREESAME;
		else
			commit->object.flags &= ~TREESAME;
		return old_same;
	}

	st = lookup_decoration(&revs->treesame, &commit->object);
	if (!st || nth_parent >= st->nparents)
		die("compact_treesame %u", nth_parent);

	old_same = st->treesame[nth_parent];
	memmove(st->treesame + nth_parent,
		st->treesame + nth_parent + 1,
		st->nparents - nth_parent - 1);

	/*
	 * If we've just become a non-merge commit, update TREESAME
	 * immediately, and remove the no-longer-needed decoration.
	 * If still a merge, defer update until update_treesame().
	 */
	if (--st->nparents == 1) {
		if (commit->parents->next)
			die("compact_treesame parents mismatch");
		if (st->treesame[0] && revs->dense)
			commit->object.flags |= TREESAME;
		else
			commit->object.flags &= ~TREESAME;
		free(add_decoration(&revs->treesame, &commit->object, NULL));
	}

	return old_same;
}

static unsigned update_treesame(struct rev_info *revs, struct commit *commit)
{
	if (commit->parents && commit->parents->next) {
		unsigned n;
		struct treesame_state *st;
		struct commit_list *p;
		unsigned relevant_parents;
		unsigned relevant_change, irrelevant_change;

		st = lookup_decoration(&revs->treesame, &commit->object);
		if (!st)
			die("update_treesame %s", sha1_to_hex(commit->object.sha1));
		relevant_parents = 0;
		relevant_change = irrelevant_change = 0;
		for (p = commit->parents, n = 0; p; n++, p = p->next) {
			if (relevant_commit(p->item)) {
				relevant_change |= !st->treesame[n];
				relevant_parents++;
			} else
				irrelevant_change |= !st->treesame[n];
		}
		if (relevant_parents ? relevant_change : irrelevant_change)
			commit->object.flags &= ~TREESAME;
		else
			commit->object.flags |= TREESAME;
	}

	return commit->object.flags & TREESAME;
}

static inline int limiting_can_increase_treesame(const struct rev_info *revs)
{
	/*
	 * TREESAME is irrelevant unless prune && dense;
	 * if simplify_history is set, we can't have a mixture of TREESAME and
	 *    !TREESAME INTERESTING parents (and we don't have treesame[]
	 *    decoration anyway);
	 * if first_parent_only is set, then the TREESAME flag is locked
	 *    against the first parent (and again we lack treesame[] decoration).
	 */
	return revs->prune && revs->dense &&
	       !revs->simplify_history &&
	       !revs->first_parent_only;
}

static void try_to_simplify_commit(struct rev_info *revs, struct commit *commit)
{
	struct commit_list **pp, *parent;
	struct treesame_state *ts = NULL;
	int relevant_change = 0, irrelevant_change = 0;
	int relevant_parents, nth_parent;

	/*
	 * If we don't do pruning, everything is interesting
	 */
	if (!revs->prune)
		return;

	if (!commit->tree)
		return;

	if (!commit->parents) {
		if (rev_same_tree_as_empty(revs, commit))
			commit->object.flags |= TREESAME;
		return;
	}

	/*
	 * Normal non-merge commit? If we don't want to make the
	 * history dense, we consider it always to be a change..
	 */
	if (!revs->dense && !commit->parents->next)
		return;

	for (pp = &commit->parents, nth_parent = 0, relevant_parents = 0;
	     (parent = *pp) != NULL;
	     pp = &parent->next, nth_parent++) {
		struct commit *p = parent->item;
		if (relevant_commit(p))
			relevant_parents++;

		if (nth_parent == 1) {
			/*
			 * This our second loop iteration - so we now know
			 * we're dealing with a merge.
			 *
			 * Do not compare with later parents when we care only about
			 * the first parent chain, in order to avoid derailing the
			 * traversal to follow a side branch that brought everything
			 * in the path we are limited to by the pathspec.
			 */
			if (revs->first_parent_only)
				break;
			/*
			 * If this will remain a potentially-simplifiable
			 * merge, remember per-parent treesame if needed.
			 * Initialise the array with the comparison from our
			 * first iteration.
			 */
			if (revs->treesame.name &&
			    !revs->simplify_history &&
			    !(commit->object.flags & UNINTERESTING)) {
				ts = initialise_treesame(revs, commit);
				if (!(irrelevant_change || relevant_change))
					ts->treesame[0] = 1;
			}
		}
		if (parse_commit(p) < 0)
			die("cannot simplify commit %s (because of %s)",
			    sha1_to_hex(commit->object.sha1),
			    sha1_to_hex(p->object.sha1));
		switch (rev_compare_tree(revs, p, commit)) {
		case REV_TREE_SAME:
			if (!revs->simplify_history || !relevant_commit(p)) {
				/* Even if a merge with an uninteresting
				 * side branch brought the entire change
				 * we are interested in, we do not want
				 * to lose the other branches of this
				 * merge, so we just keep going.
				 */
				if (ts)
					ts->treesame[nth_parent] = 1;
				continue;
			}
			parent->next = NULL;
			commit->parents = parent;
			commit->object.flags |= TREESAME;
			return;

		case REV_TREE_NEW:
			if (revs->remove_empty_trees &&
			    rev_same_tree_as_empty(revs, p)) {
				/* We are adding all the specified
				 * paths from this parent, so the
				 * history beyond this parent is not
				 * interesting.  Remove its parents
				 * (they are grandparents for us).
				 * IOW, we pretend this parent is a
				 * "root" commit.
				 */
				if (parse_commit(p) < 0)
					die("cannot simplify commit %s (invalid %s)",
					    sha1_to_hex(commit->object.sha1),
					    sha1_to_hex(p->object.sha1));
				p->parents = NULL;
			}
		/* fallthrough */
		case REV_TREE_OLD:
		case REV_TREE_DIFFERENT:
			if (relevant_commit(p))
				relevant_change = 1;
			else
				irrelevant_change = 1;
			continue;
		}
		die("bad tree compare for commit %s", sha1_to_hex(commit->object.sha1));
	}

	/*
	 * TREESAME is straightforward for single-parent commits. For merge
	 * commits, it is most useful to define it so that "irrelevant"
	 * parents cannot make us !TREESAME - if we have any relevant
	 * parents, then we only consider TREESAMEness with respect to them,
	 * allowing irrelevant merges from uninteresting branches to be
	 * simplified away. Only if we have only irrelevant parents do we
	 * base TREESAME on them. Note that this logic is replicated in
	 * update_treesame, which should be kept in sync.
	 */
	if (relevant_parents ? !relevant_change : !irrelevant_change)
		commit->object.flags |= TREESAME;
}

static void commit_list_insert_by_date_cached(struct commit *p, struct commit_list **head,
		    struct commit_list *cached_base, struct commit_list **cache)
{
	struct commit_list *new_entry;

	if (cached_base && p->date < cached_base->item->date)
		new_entry = commit_list_insert_by_date(p, &cached_base->next);
	else
		new_entry = commit_list_insert_by_date(p, head);

	if (cache && (!*cache || p->date < (*cache)->item->date))
		*cache = new_entry;
}

static int add_parents_to_list(struct rev_info *revs, struct commit *commit,
		    struct commit_list **list, struct commit_list **cache_ptr)
{
	struct commit_list *parent = commit->parents;
	unsigned left_flag;
	struct commit_list *cached_base = cache_ptr ? *cache_ptr : NULL;

	if (commit->object.flags & ADDED)
		return 0;
	commit->object.flags |= ADDED;

	/*
	 * If the commit is uninteresting, don't try to
	 * prune parents - we want the maximal uninteresting
	 * set.
	 *
	 * Normally we haven't parsed the parent
	 * yet, so we won't have a parent of a parent
	 * here. However, it may turn out that we've
	 * reached this commit some other way (where it
	 * wasn't uninteresting), in which case we need
	 * to mark its parents recursively too..
	 */
	if (commit->object.flags & UNINTERESTING) {
		while (parent) {
			struct commit *p = parent->item;
			parent = parent->next;
			if (p)
				p->object.flags |= UNINTERESTING;
			if (parse_commit(p) < 0)
				continue;
			if (p->parents)
				mark_parents_uninteresting(p);
			if (p->object.flags & SEEN)
				continue;
			p->object.flags |= SEEN;
			commit_list_insert_by_date_cached(p, list, cached_base, cache_ptr);
		}
		return 0;
	}

	/*
	 * Ok, the commit wasn't uninteresting. Try to
	 * simplify the commit history and find the parent
	 * that has no differences in the path set if one exists.
	 */
	try_to_simplify_commit(revs, commit);

	if (revs->no_walk)
		return 0;

	left_flag = (commit->object.flags & SYMMETRIC_LEFT);

	for (parent = commit->parents; parent; parent = parent->next) {
		struct commit *p = parent->item;

		if (parse_commit(p) < 0)
			return -1;
		if (revs->show_source && !p->util)
			p->util = commit->util;
		p->object.flags |= left_flag;
		if (!(p->object.flags & SEEN)) {
			p->object.flags |= SEEN;
			commit_list_insert_by_date_cached(p, list, cached_base, cache_ptr);
		}
		if (revs->first_parent_only)
			break;
	}
	return 0;
}

static void cherry_pick_list(struct commit_list *list, struct rev_info *revs)
{
	struct commit_list *p;
	int left_count = 0, right_count = 0;
	int left_first;
	struct patch_ids ids;
	unsigned cherry_flag;

	/* First count the commits on the left and on the right */
	for (p = list; p; p = p->next) {
		struct commit *commit = p->item;
		unsigned flags = commit->object.flags;
		if (flags & BOUNDARY)
			;
		else if (flags & SYMMETRIC_LEFT)
			left_count++;
		else
			right_count++;
	}

	if (!left_count || !right_count)
		return;

	left_first = left_count < right_count;
	init_patch_ids(&ids);
	ids.diffopts.pathspec = revs->diffopt.pathspec;

	/* Compute patch-ids for one side */
	for (p = list; p; p = p->next) {
		struct commit *commit = p->item;
		unsigned flags = commit->object.flags;

		if (flags & BOUNDARY)
			continue;
		/*
		 * If we have fewer left, left_first is set and we omit
		 * commits on the right branch in this loop.  If we have
		 * fewer right, we skip the left ones.
		 */
		if (left_first != !!(flags & SYMMETRIC_LEFT))
			continue;
		commit->util = add_commit_patch_id(commit, &ids);
	}

	/* either cherry_mark or cherry_pick are true */
	cherry_flag = revs->cherry_mark ? PATCHSAME : SHOWN;

	/* Check the other side */
	for (p = list; p; p = p->next) {
		struct commit *commit = p->item;
		struct patch_id *id;
		unsigned flags = commit->object.flags;

		if (flags & BOUNDARY)
			continue;
		/*
		 * If we have fewer left, left_first is set and we omit
		 * commits on the left branch in this loop.
		 */
		if (left_first == !!(flags & SYMMETRIC_LEFT))
			continue;

		/*
		 * Have we seen the same patch id?
		 */
		id = has_commit_patch_id(commit, &ids);
		if (!id)
			continue;
		id->seen = 1;
		commit->object.flags |= cherry_flag;
	}

	/* Now check the original side for seen ones */
	for (p = list; p; p = p->next) {
		struct commit *commit = p->item;
		struct patch_id *ent;

		ent = commit->util;
		if (!ent)
			continue;
		if (ent->seen)
			commit->object.flags |= cherry_flag;
		commit->util = NULL;
	}

	free_patch_ids(&ids);
}

/* How many extra uninteresting commits we want to see.. */
#define SLOP 5

static int still_interesting(struct commit_list *src, unsigned long date, int slop)
{
	/*
	 * No source list at all? We're definitely done..
	 */
	if (!src)
		return 0;

	/*
	 * Does the destination list contain entries with a date
	 * before the source list? Definitely _not_ done.
	 */
	if (date <= src->item->date)
		return SLOP;

	/*
	 * Does the source list still have interesting commits in
	 * it? Definitely not done..
	 */
	if (!everybody_uninteresting(src))
		return SLOP;

	/* Ok, we're closing in.. */
	return slop-1;
}

/*
 * "rev-list --ancestry-path A..B" computes commits that are ancestors
 * of B but not ancestors of A but further limits the result to those
 * that are descendants of A.  This takes the list of bottom commits and
 * the result of "A..B" without --ancestry-path, and limits the latter
 * further to the ones that can reach one of the commits in "bottom".
 */
static void limit_to_ancestry(struct commit_list *bottom, struct commit_list *list)
{
	struct commit_list *p;
	struct commit_list *rlist = NULL;
	int made_progress;

	/*
	 * Reverse the list so that it will be likely that we would
	 * process parents before children.
	 */
	for (p = list; p; p = p->next)
		commit_list_insert(p->item, &rlist);

	for (p = bottom; p; p = p->next)
		p->item->object.flags |= TMP_MARK;

	/*
	 * Mark the ones that can reach bottom commits in "list",
	 * in a bottom-up fashion.
	 */
	do {
		made_progress = 0;
		for (p = rlist; p; p = p->next) {
			struct commit *c = p->item;
			struct commit_list *parents;
			if (c->object.flags & (TMP_MARK | UNINTERESTING))
				continue;
			for (parents = c->parents;
			     parents;
			     parents = parents->next) {
				if (!(parents->item->object.flags & TMP_MARK))
					continue;
				c->object.flags |= TMP_MARK;
				made_progress = 1;
				break;
			}
		}
	} while (made_progress);

	/*
	 * NEEDSWORK: decide if we want to remove parents that are
	 * not marked with TMP_MARK from commit->parents for commits
	 * in the resulting list.  We may not want to do that, though.
	 */

	/*
	 * The ones that are not marked with TMP_MARK are uninteresting
	 */
	for (p = list; p; p = p->next) {
		struct commit *c = p->item;
		if (c->object.flags & TMP_MARK)
			continue;
		c->object.flags |= UNINTERESTING;
	}

	/* We are done with the TMP_MARK */
	for (p = list; p; p = p->next)
		p->item->object.flags &= ~TMP_MARK;
	for (p = bottom; p; p = p->next)
		p->item->object.flags &= ~TMP_MARK;
	free_commit_list(rlist);
}

/*
 * Before walking the history, keep the set of "negative" refs the
 * caller has asked to exclude.
 *
 * This is used to compute "rev-list --ancestry-path A..B", as we need
 * to filter the result of "A..B" further to the ones that can actually
 * reach A.
 */
static struct commit_list *collect_bottom_commits(struct commit_list *list)
{
	struct commit_list *elem, *bottom = NULL;
	for (elem = list; elem; elem = elem->next)
		if (elem->item->object.flags & BOTTOM)
			commit_list_insert(elem->item, &bottom);
	return bottom;
}

/* Assumes either left_only or right_only is set */
static void limit_left_right(struct commit_list *list, struct rev_info *revs)
{
	struct commit_list *p;

	for (p = list; p; p = p->next) {
		struct commit *commit = p->item;

		if (revs->right_only) {
			if (commit->object.flags & SYMMETRIC_LEFT)
				commit->object.flags |= SHOWN;
		} else	/* revs->left_only is set */
			if (!(commit->object.flags & SYMMETRIC_LEFT))
				commit->object.flags |= SHOWN;
	}
}

static int limit_list(struct rev_info *revs)
{
	int slop = SLOP;
	unsigned long date = ~0ul;
	struct commit_list *list = revs->commits;
	struct commit_list *newlist = NULL;
	struct commit_list **p = &newlist;
	struct commit_list *bottom = NULL;

	if (revs->ancestry_path) {
		bottom = collect_bottom_commits(list);
		if (!bottom)
			die("--ancestry-path given but there are no bottom commits");
	}

	while (list) {
		struct commit_list *entry = list;
		struct commit *commit = list->item;
		struct object *obj = &commit->object;
		show_early_output_fn_t show;

		list = list->next;
		free(entry);

		if (revs->max_age != -1 && (commit->date < revs->max_age))
			obj->flags |= UNINTERESTING;
		if (add_parents_to_list(revs, commit, &list, NULL) < 0)
			return -1;
		if (obj->flags & UNINTERESTING) {
			mark_parents_uninteresting(commit);
			if (revs->show_all)
				p = &commit_list_insert(commit, p)->next;
			slop = still_interesting(list, date, slop);
			if (slop)
				continue;
			/* If showing all, add the whole pending list to the end */
			if (revs->show_all)
				*p = list;
			break;
		}
		if (revs->min_age != -1 && (commit->date > revs->min_age))
			continue;
		date = commit->date;
		p = &commit_list_insert(commit, p)->next;

		show = show_early_output;
		if (!show)
			continue;

		show(revs, newlist);
		show_early_output = NULL;
	}
	if (revs->cherry_pick || revs->cherry_mark)
		cherry_pick_list(newlist, revs);

	if (revs->left_only || revs->right_only)
		limit_left_right(newlist, revs);

	if (bottom) {
		limit_to_ancestry(bottom, newlist);
		free_commit_list(bottom);
	}

	/*
	 * Check if any commits have become TREESAME by some of their parents
	 * becoming UNINTERESTING.
	 */
	if (limiting_can_increase_treesame(revs))
		for (list = newlist; list; list = list->next) {
			struct commit *c = list->item;
			if (c->object.flags & (UNINTERESTING | TREESAME))
				continue;
			update_treesame(revs, c);
		}

	revs->commits = newlist;
	return 0;
}

/*
 * Add an entry to refs->cmdline with the specified information.
 * *name is copied.
 */
static void add_rev_cmdline(struct rev_info *revs,
			    struct object *item,
			    const char *name,
			    int whence,
			    unsigned flags)
{
	struct rev_cmdline_info *info = &revs->cmdline;
	int nr = info->nr;

	ALLOC_GROW(info->rev, nr + 1, info->alloc);
	info->rev[nr].item = item;
	info->rev[nr].name = xstrdup(name);
	info->rev[nr].whence = whence;
	info->rev[nr].flags = flags;
	info->nr++;
}

static void add_rev_cmdline_list(struct rev_info *revs,
				 struct commit_list *commit_list,
				 int whence,
				 unsigned flags)
{
	while (commit_list) {
		struct object *object = &commit_list->item->object;
		add_rev_cmdline(revs, object, sha1_to_hex(object->sha1),
				whence, flags);
		commit_list = commit_list->next;
	}
}

struct all_refs_cb {
	int all_flags;
	int warned_bad_reflog;
	struct rev_info *all_revs;
	const char *name_for_errormsg;
};

static int handle_one_ref(const char *path, const unsigned char *sha1, int flag, void *cb_data)
{
	struct all_refs_cb *cb = cb_data;
	struct object *object = get_reference(cb->all_revs, path, sha1,
					      cb->all_flags);
	add_rev_cmdline(cb->all_revs, object, path, REV_CMD_REF, cb->all_flags);
	add_pending_sha1(cb->all_revs, path, sha1, cb->all_flags);
	return 0;
}

static void init_all_refs_cb(struct all_refs_cb *cb, struct rev_info *revs,
	unsigned flags)
{
	cb->all_revs = revs;
	cb->all_flags = flags;
}

static void handle_refs(const char *submodule, struct rev_info *revs, unsigned flags,
		int (*for_each)(const char *, each_ref_fn, void *))
{
	struct all_refs_cb cb;
	init_all_refs_cb(&cb, revs, flags);
	for_each(submodule, handle_one_ref, &cb);
}

static void handle_one_reflog_commit(unsigned char *sha1, void *cb_data)
{
	struct all_refs_cb *cb = cb_data;
	if (!is_null_sha1(sha1)) {
		struct object *o = parse_object(sha1);
		if (o) {
			o->flags |= cb->all_flags;
			/* ??? CMDLINEFLAGS ??? */
			add_pending_object(cb->all_revs, o, "");
		}
		else if (!cb->warned_bad_reflog) {
			warning("reflog of '%s' references pruned commits",
				cb->name_for_errormsg);
			cb->warned_bad_reflog = 1;
		}
	}
}

static int handle_one_reflog_ent(unsigned char *osha1, unsigned char *nsha1,
		const char *email, unsigned long timestamp, int tz,
		const char *message, void *cb_data)
{
	handle_one_reflog_commit(osha1, cb_data);
	handle_one_reflog_commit(nsha1, cb_data);
	return 0;
}

static int handle_one_reflog(const char *path, const unsigned char *sha1, int flag, void *cb_data)
{
	struct all_refs_cb *cb = cb_data;
	cb->warned_bad_reflog = 0;
	cb->name_for_errormsg = path;
	for_each_reflog_ent(path, handle_one_reflog_ent, cb_data);
	return 0;
}

static void handle_reflog(struct rev_info *revs, unsigned flags)
{
	struct all_refs_cb cb;
	cb.all_revs = revs;
	cb.all_flags = flags;
	for_each_reflog(handle_one_reflog, &cb);
}

static int add_parents_only(struct rev_info *revs, const char *arg_, int flags)
{
	unsigned char sha1[20];
	struct object *it;
	struct commit *commit;
	struct commit_list *parents;
	const char *arg = arg_;

	if (*arg == '^') {
		flags ^= UNINTERESTING | BOTTOM;
		arg++;
	}
	if (get_sha1_committish(arg, sha1))
		return 0;
	while (1) {
		it = get_reference(revs, arg, sha1, 0);
		if (!it && revs->ignore_missing)
			return 0;
		if (it->type != OBJ_TAG)
			break;
		if (!((struct tag*)it)->tagged)
			return 0;
		hashcpy(sha1, ((struct tag*)it)->tagged->sha1);
	}
	if (it->type != OBJ_COMMIT)
		return 0;
	commit = (struct commit *)it;
	for (parents = commit->parents; parents; parents = parents->next) {
		it = &parents->item->object;
		it->flags |= flags;
		add_rev_cmdline(revs, it, arg_, REV_CMD_PARENTS_ONLY, flags);
		add_pending_object(revs, it, arg);
	}
	return 1;
}

void init_revisions(struct rev_info *revs, const char *prefix)
{
	memset(revs, 0, sizeof(*revs));

	revs->abbrev = DEFAULT_ABBREV;
	revs->ignore_merges = 1;
	revs->simplify_history = 1;
	DIFF_OPT_SET(&revs->pruning, RECURSIVE);
	DIFF_OPT_SET(&revs->pruning, QUICK);
	revs->pruning.add_remove = file_add_remove;
	revs->pruning.change = file_change;
	revs->sort_order = REV_SORT_IN_GRAPH_ORDER;
	revs->dense = 1;
	revs->prefix = prefix;
	revs->max_age = -1;
	revs->min_age = -1;
	revs->skip_count = -1;
	revs->max_count = -1;
	revs->max_parents = -1;

	revs->commit_format = CMIT_FMT_DEFAULT;

	init_grep_defaults();
	grep_init(&revs->grep_filter, prefix);
	revs->grep_filter.status_only = 1;
	revs->grep_filter.regflags = REG_NEWLINE;

	diff_setup(&revs->diffopt);
	if (prefix && !revs->diffopt.prefix) {
		revs->diffopt.prefix = prefix;
		revs->diffopt.prefix_length = strlen(prefix);
	}

	revs->notes_opt.use_default_notes = -1;
}

static void add_pending_commit_list(struct rev_info *revs,
                                    struct commit_list *commit_list,
                                    unsigned int flags)
{
	while (commit_list) {
		struct object *object = &commit_list->item->object;
		object->flags |= flags;
		add_pending_object(revs, object, sha1_to_hex(object->sha1));
		commit_list = commit_list->next;
	}
}

static void prepare_show_merge(struct rev_info *revs)
{
	struct commit_list *bases;
	struct commit *head, *other;
	unsigned char sha1[20];
	const char **prune = NULL;
	int i, prune_num = 1; /* counting terminating NULL */

	if (get_sha1("HEAD", sha1))
		die("--merge without HEAD?");
	head = lookup_commit_or_die(sha1, "HEAD");
	if (get_sha1("MERGE_HEAD", sha1))
		die("--merge without MERGE_HEAD?");
	other = lookup_commit_or_die(sha1, "MERGE_HEAD");
	add_pending_object(revs, &head->object, "HEAD");
	add_pending_object(revs, &other->object, "MERGE_HEAD");
	bases = get_merge_bases(head, other, 1);
	add_rev_cmdline_list(revs, bases, REV_CMD_MERGE_BASE, UNINTERESTING | BOTTOM);
	add_pending_commit_list(revs, bases, UNINTERESTING | BOTTOM);
	free_commit_list(bases);
	head->object.flags |= SYMMETRIC_LEFT;

	if (!active_nr)
		read_cache();
	for (i = 0; i < active_nr; i++) {
		const struct cache_entry *ce = active_cache[i];
		if (!ce_stage(ce))
			continue;
		if (ce_path_match(ce, &revs->prune_data)) {
			prune_num++;
			prune = xrealloc(prune, sizeof(*prune) * prune_num);
			prune[prune_num-2] = ce->name;
			prune[prune_num-1] = NULL;
		}
		while ((i+1 < active_nr) &&
		       ce_same_name(ce, active_cache[i+1]))
			i++;
	}
	free_pathspec(&revs->prune_data);
	parse_pathspec(&revs->prune_data, PATHSPEC_ALL_MAGIC & ~PATHSPEC_LITERAL,
		       PATHSPEC_PREFER_FULL | PATHSPEC_LITERAL_PATH, "", prune);
	revs->limited = 1;
}

int handle_revision_arg(const char *arg_, struct rev_info *revs, int flags, unsigned revarg_opt)
{
	struct object_context oc;
	char *dotdot;
	struct object *object;
	unsigned char sha1[20];
	int local_flags;
	const char *arg = arg_;
	int cant_be_filename = revarg_opt & REVARG_CANNOT_BE_FILENAME;
	unsigned get_sha1_flags = 0;

	flags = flags & UNINTERESTING ? flags | BOTTOM : flags & ~BOTTOM;

	dotdot = strstr(arg, "..");
	if (dotdot) {
		unsigned char from_sha1[20];
		const char *next = dotdot + 2;
		const char *this = arg;
		int symmetric = *next == '.';
		unsigned int flags_exclude = flags ^ (UNINTERESTING | BOTTOM);
		static const char head_by_default[] = "HEAD";
		unsigned int a_flags;

		*dotdot = 0;
		next += symmetric;

		if (!*next)
			next = head_by_default;
		if (dotdot == arg)
			this = head_by_default;
		if (this == head_by_default && next == head_by_default &&
		    !symmetric) {
			/*
			 * Just ".."?  That is not a range but the
			 * pathspec for the parent directory.
			 */
			if (!cant_be_filename) {
				*dotdot = '.';
				return -1;
			}
		}
		if (!get_sha1_committish(this, from_sha1) &&
		    !get_sha1_committish(next, sha1)) {
			struct object *a_obj, *b_obj;

			if (!cant_be_filename) {
				*dotdot = '.';
				verify_non_filename(revs->prefix, arg);
			}

			a_obj = parse_object(from_sha1);
			b_obj = parse_object(sha1);
			if (!a_obj || !b_obj) {
			missing:
				if (revs->ignore_missing)
					return 0;
				die(symmetric
				    ? "Invalid symmetric difference expression %s"
				    : "Invalid revision range %s", arg);
			}

			if (!symmetric) {
				/* just A..B */
				a_flags = flags_exclude;
			} else {
				/* A...B -- find merge bases between the two */
				struct commit *a, *b;
				struct commit_list *exclude;

				a = (a_obj->type == OBJ_COMMIT
				     ? (struct commit *)a_obj
				     : lookup_commit_reference(a_obj->sha1));
				b = (b_obj->type == OBJ_COMMIT
				     ? (struct commit *)b_obj
				     : lookup_commit_reference(b_obj->sha1));
				if (!a || !b)
					goto missing;
				exclude = get_merge_bases(a, b, 1);
				add_rev_cmdline_list(revs, exclude,
						     REV_CMD_MERGE_BASE,
						     flags_exclude);
				add_pending_commit_list(revs, exclude,
							flags_exclude);
				free_commit_list(exclude);

				a_flags = flags | SYMMETRIC_LEFT;
			}

			a_obj->flags |= a_flags;
			b_obj->flags |= flags;
			add_rev_cmdline(revs, a_obj, this,
					REV_CMD_LEFT, a_flags);
			add_rev_cmdline(revs, b_obj, next,
					REV_CMD_RIGHT, flags);
			add_pending_object(revs, a_obj, this);
			add_pending_object(revs, b_obj, next);
			return 0;
		}
		*dotdot = '.';
	}
	dotdot = strstr(arg, "^@");
	if (dotdot && !dotdot[2]) {
		*dotdot = 0;
		if (add_parents_only(revs, arg, flags))
			return 0;
		*dotdot = '^';
	}
	dotdot = strstr(arg, "^!");
	if (dotdot && !dotdot[2]) {
		*dotdot = 0;
		if (!add_parents_only(revs, arg, flags ^ (UNINTERESTING | BOTTOM)))
			*dotdot = '^';
	}

	local_flags = 0;
	if (*arg == '^') {
		local_flags = UNINTERESTING | BOTTOM;
		arg++;
	}

	if (revarg_opt & REVARG_COMMITTISH)
		get_sha1_flags = GET_SHA1_COMMITTISH;

	if (get_sha1_with_context(arg, get_sha1_flags, sha1, &oc))
		return revs->ignore_missing ? 0 : -1;
	if (!cant_be_filename)
		verify_non_filename(revs->prefix, arg);
	object = get_reference(revs, arg, sha1, flags ^ local_flags);
	add_rev_cmdline(revs, object, arg_, REV_CMD_REV, flags ^ local_flags);
	add_pending_object_with_mode(revs, object, arg, oc.mode);
	return 0;
}

struct cmdline_pathspec {
	int alloc;
	int nr;
	const char **path;
};

static void append_prune_data(struct cmdline_pathspec *prune, const char **av)
{
	while (*av) {
		ALLOC_GROW(prune->path, prune->nr + 1, prune->alloc);
		prune->path[prune->nr++] = *(av++);
	}
}

static void read_pathspec_from_stdin(struct rev_info *revs, struct strbuf *sb,
				     struct cmdline_pathspec *prune)
{
	while (strbuf_getwholeline(sb, stdin, '\n') != EOF) {
		int len = sb->len;
		if (len && sb->buf[len - 1] == '\n')
			sb->buf[--len] = '\0';
		ALLOC_GROW(prune->path, prune->nr + 1, prune->alloc);
		prune->path[prune->nr++] = xstrdup(sb->buf);
	}
}

static void read_revisions_from_stdin(struct rev_info *revs,
				      struct cmdline_pathspec *prune)
{
	struct strbuf sb;
	int seen_dashdash = 0;

	strbuf_init(&sb, 1000);
	while (strbuf_getwholeline(&sb, stdin, '\n') != EOF) {
		int len = sb.len;
		if (len && sb.buf[len - 1] == '\n')
			sb.buf[--len] = '\0';
		if (!len)
			break;
		if (sb.buf[0] == '-') {
			if (len == 2 && sb.buf[1] == '-') {
				seen_dashdash = 1;
				break;
			}
			die("options not supported in --stdin mode");
		}
		if (handle_revision_arg(sb.buf, revs, 0,
					REVARG_CANNOT_BE_FILENAME))
			die("bad revision '%s'", sb.buf);
	}
	if (seen_dashdash)
		read_pathspec_from_stdin(revs, &sb, prune);
	strbuf_release(&sb);
}

static void add_grep(struct rev_info *revs, const char *ptn, enum grep_pat_token what)
{
	append_grep_pattern(&revs->grep_filter, ptn, "command line", 0, what);
}

static void add_header_grep(struct rev_info *revs, enum grep_header_field field, const char *pattern)
{
	append_header_grep_pattern(&revs->grep_filter, field, pattern);
}

static void add_message_grep(struct rev_info *revs, const char *pattern)
{
	add_grep(revs, pattern, GREP_PATTERN_BODY);
}

static int handle_revision_opt(struct rev_info *revs, int argc, const char **argv,
			       int *unkc, const char **unkv)
{
	const char *arg = argv[0];
	const char *optarg;
	int argcount;

	/* pseudo revision arguments */
	if (!strcmp(arg, "--all") || !strcmp(arg, "--branches") ||
	    !strcmp(arg, "--tags") || !strcmp(arg, "--remotes") ||
	    !strcmp(arg, "--reflog") || !strcmp(arg, "--not") ||
	    !strcmp(arg, "--no-walk") || !strcmp(arg, "--do-walk") ||
	    !strcmp(arg, "--bisect") || !prefixcmp(arg, "--glob=") ||
	    !prefixcmp(arg, "--branches=") || !prefixcmp(arg, "--tags=") ||
	    !prefixcmp(arg, "--remotes=") || !prefixcmp(arg, "--no-walk="))
	{
		unkv[(*unkc)++] = arg;
		return 1;
	}

	if ((argcount = parse_long_opt("max-count", argv, &optarg))) {
		revs->max_count = atoi(optarg);
		revs->no_walk = 0;
		return argcount;
	} else if ((argcount = parse_long_opt("skip", argv, &optarg))) {
		revs->skip_count = atoi(optarg);
		return argcount;
	} else if ((*arg == '-') && isdigit(arg[1])) {
	/* accept -<digit>, like traditional "head" */
		revs->max_count = atoi(arg + 1);
		revs->no_walk = 0;
	} else if (!strcmp(arg, "-n")) {
		if (argc <= 1)
			return error("-n requires an argument");
		revs->max_count = atoi(argv[1]);
		revs->no_walk = 0;
		return 2;
	} else if (!prefixcmp(arg, "-n")) {
		revs->max_count = atoi(arg + 2);
		revs->no_walk = 0;
	} else if ((argcount = parse_long_opt("max-age", argv, &optarg))) {
		revs->max_age = atoi(optarg);
		return argcount;
	} else if ((argcount = parse_long_opt("since", argv, &optarg))) {
		revs->max_age = approxidate(optarg);
		return argcount;
	} else if ((argcount = parse_long_opt("after", argv, &optarg))) {
		revs->max_age = approxidate(optarg);
		return argcount;
	} else if ((argcount = parse_long_opt("min-age", argv, &optarg))) {
		revs->min_age = atoi(optarg);
		return argcount;
	} else if ((argcount = parse_long_opt("before", argv, &optarg))) {
		revs->min_age = approxidate(optarg);
		return argcount;
	} else if ((argcount = parse_long_opt("until", argv, &optarg))) {
		revs->min_age = approxidate(optarg);
		return argcount;
	} else if (!strcmp(arg, "--first-parent")) {
		revs->first_parent_only = 1;
	} else if (!strcmp(arg, "--ancestry-path")) {
		revs->ancestry_path = 1;
		revs->simplify_history = 0;
		revs->limited = 1;
	} else if (!strcmp(arg, "-g") || !strcmp(arg, "--walk-reflogs")) {
		init_reflog_walk(&revs->reflog_info);
	} else if (!strcmp(arg, "--default")) {
		if (argc <= 1)
			return error("bad --default argument");
		revs->def = argv[1];
		return 2;
	} else if (!strcmp(arg, "--merge")) {
		revs->show_merge = 1;
	} else if (!strcmp(arg, "--topo-order")) {
		revs->sort_order = REV_SORT_IN_GRAPH_ORDER;
		revs->topo_order = 1;
	} else if (!strcmp(arg, "--simplify-merges")) {
		revs->simplify_merges = 1;
		revs->topo_order = 1;
		revs->rewrite_parents = 1;
		revs->simplify_history = 0;
		revs->limited = 1;
	} else if (!strcmp(arg, "--simplify-by-decoration")) {
		revs->simplify_merges = 1;
		revs->topo_order = 1;
		revs->rewrite_parents = 1;
		revs->simplify_history = 0;
		revs->simplify_by_decoration = 1;
		revs->limited = 1;
		revs->prune = 1;
		load_ref_decorations(DECORATE_SHORT_REFS);
	} else if (!strcmp(arg, "--date-order")) {
		revs->sort_order = REV_SORT_BY_COMMIT_DATE;
		revs->topo_order = 1;
	} else if (!strcmp(arg, "--author-date-order")) {
		revs->sort_order = REV_SORT_BY_AUTHOR_DATE;
		revs->topo_order = 1;
	} else if (!prefixcmp(arg, "--early-output")) {
		int count = 100;
		switch (arg[14]) {
		case '=':
			count = atoi(arg+15);
			/* Fallthrough */
		case 0:
			revs->topo_order = 1;
		       revs->early_output = count;
		}
	} else if (!strcmp(arg, "--parents")) {
		revs->rewrite_parents = 1;
		revs->print_parents = 1;
	} else if (!strcmp(arg, "--dense")) {
		revs->dense = 1;
	} else if (!strcmp(arg, "--sparse")) {
		revs->dense = 0;
	} else if (!strcmp(arg, "--show-all")) {
		revs->show_all = 1;
	} else if (!strcmp(arg, "--remove-empty")) {
		revs->remove_empty_trees = 1;
	} else if (!strcmp(arg, "--merges")) {
		revs->min_parents = 2;
	} else if (!strcmp(arg, "--no-merges")) {
		revs->max_parents = 1;
	} else if (!prefixcmp(arg, "--min-parents=")) {
		revs->min_parents = atoi(arg+14);
	} else if (!prefixcmp(arg, "--no-min-parents")) {
		revs->min_parents = 0;
	} else if (!prefixcmp(arg, "--max-parents=")) {
		revs->max_parents = atoi(arg+14);
	} else if (!prefixcmp(arg, "--no-max-parents")) {
		revs->max_parents = -1;
	} else if (!strcmp(arg, "--boundary")) {
		revs->boundary = 1;
	} else if (!strcmp(arg, "--left-right")) {
		revs->left_right = 1;
	} else if (!strcmp(arg, "--left-only")) {
		if (revs->right_only)
			die("--left-only is incompatible with --right-only"
			    " or --cherry");
		revs->left_only = 1;
	} else if (!strcmp(arg, "--right-only")) {
		if (revs->left_only)
			die("--right-only is incompatible with --left-only");
		revs->right_only = 1;
	} else if (!strcmp(arg, "--cherry")) {
		if (revs->left_only)
			die("--cherry is incompatible with --left-only");
		revs->cherry_mark = 1;
		revs->right_only = 1;
		revs->max_parents = 1;
		revs->limited = 1;
	} else if (!strcmp(arg, "--count")) {
		revs->count = 1;
	} else if (!strcmp(arg, "--cherry-mark")) {
		if (revs->cherry_pick)
			die("--cherry-mark is incompatible with --cherry-pick");
		revs->cherry_mark = 1;
		revs->limited = 1; /* needs limit_list() */
	} else if (!strcmp(arg, "--cherry-pick")) {
		if (revs->cherry_mark)
			die("--cherry-pick is incompatible with --cherry-mark");
		revs->cherry_pick = 1;
		revs->limited = 1;
	} else if (!strcmp(arg, "--objects")) {
		revs->tag_objects = 1;
		revs->tree_objects = 1;
		revs->blob_objects = 1;
	} else if (!strcmp(arg, "--objects-edge")) {
		revs->tag_objects = 1;
		revs->tree_objects = 1;
		revs->blob_objects = 1;
		revs->edge_hint = 1;
	} else if (!strcmp(arg, "--verify-objects")) {
		revs->tag_objects = 1;
		revs->tree_objects = 1;
		revs->blob_objects = 1;
		revs->verify_objects = 1;
	} else if (!strcmp(arg, "--unpacked")) {
		revs->unpacked = 1;
	} else if (!prefixcmp(arg, "--unpacked=")) {
		die("--unpacked=<packfile> no longer supported.");
	} else if (!strcmp(arg, "-r")) {
		revs->diff = 1;
		DIFF_OPT_SET(&revs->diffopt, RECURSIVE);
	} else if (!strcmp(arg, "-t")) {
		revs->diff = 1;
		DIFF_OPT_SET(&revs->diffopt, RECURSIVE);
		DIFF_OPT_SET(&revs->diffopt, TREE_IN_RECURSIVE);
	} else if (!strcmp(arg, "-m")) {
		revs->ignore_merges = 0;
	} else if (!strcmp(arg, "-c")) {
		revs->diff = 1;
		revs->dense_combined_merges = 0;
		revs->combine_merges = 1;
	} else if (!strcmp(arg, "--cc")) {
		revs->diff = 1;
		revs->dense_combined_merges = 1;
		revs->combine_merges = 1;
	} else if (!strcmp(arg, "-v")) {
		revs->verbose_header = 1;
	} else if (!strcmp(arg, "--pretty")) {
		revs->verbose_header = 1;
		revs->pretty_given = 1;
		get_commit_format(arg+8, revs);
	} else if (!prefixcmp(arg, "--pretty=") || !prefixcmp(arg, "--format=")) {
		/*
		 * Detached form ("--pretty X" as opposed to "--pretty=X")
		 * not allowed, since the argument is optional.
		 */
		revs->verbose_header = 1;
		revs->pretty_given = 1;
		get_commit_format(arg+9, revs);
	} else if (!strcmp(arg, "--show-notes") || !strcmp(arg, "--notes")) {
		revs->show_notes = 1;
		revs->show_notes_given = 1;
		revs->notes_opt.use_default_notes = 1;
	} else if (!strcmp(arg, "--show-signature")) {
		revs->show_signature = 1;
	} else if (!prefixcmp(arg, "--show-notes=") ||
		   !prefixcmp(arg, "--notes=")) {
		struct strbuf buf = STRBUF_INIT;
		revs->show_notes = 1;
		revs->show_notes_given = 1;
		if (!prefixcmp(arg, "--show-notes")) {
			if (revs->notes_opt.use_default_notes < 0)
				revs->notes_opt.use_default_notes = 1;
			strbuf_addstr(&buf, arg+13);
		}
		else
			strbuf_addstr(&buf, arg+8);
		expand_notes_ref(&buf);
		string_list_append(&revs->notes_opt.extra_notes_refs,
				   strbuf_detach(&buf, NULL));
	} else if (!strcmp(arg, "--no-notes")) {
		revs->show_notes = 0;
		revs->show_notes_given = 1;
		revs->notes_opt.use_default_notes = -1;
		/* we have been strdup'ing ourselves, so trick
		 * string_list into free()ing strings */
		revs->notes_opt.extra_notes_refs.strdup_strings = 1;
		string_list_clear(&revs->notes_opt.extra_notes_refs, 0);
		revs->notes_opt.extra_notes_refs.strdup_strings = 0;
	} else if (!strcmp(arg, "--standard-notes")) {
		revs->show_notes_given = 1;
		revs->notes_opt.use_default_notes = 1;
	} else if (!strcmp(arg, "--no-standard-notes")) {
		revs->notes_opt.use_default_notes = 0;
	} else if (!strcmp(arg, "--oneline")) {
		revs->verbose_header = 1;
		get_commit_format("oneline", revs);
		revs->pretty_given = 1;
		revs->abbrev_commit = 1;
	} else if (!strcmp(arg, "--graph")) {
		revs->topo_order = 1;
		revs->rewrite_parents = 1;
		revs->graph = graph_init(revs);
	} else if (!strcmp(arg, "--root")) {
		revs->show_root_diff = 1;
	} else if (!strcmp(arg, "--no-commit-id")) {
		revs->no_commit_id = 1;
	} else if (!strcmp(arg, "--always")) {
		revs->always_show_header = 1;
	} else if (!strcmp(arg, "--no-abbrev")) {
		revs->abbrev = 0;
	} else if (!strcmp(arg, "--abbrev")) {
		revs->abbrev = DEFAULT_ABBREV;
	} else if (!prefixcmp(arg, "--abbrev=")) {
		revs->abbrev = strtoul(arg + 9, NULL, 10);
		if (revs->abbrev < MINIMUM_ABBREV)
			revs->abbrev = MINIMUM_ABBREV;
		else if (revs->abbrev > 40)
			revs->abbrev = 40;
	} else if (!strcmp(arg, "--abbrev-commit")) {
		revs->abbrev_commit = 1;
		revs->abbrev_commit_given = 1;
	} else if (!strcmp(arg, "--no-abbrev-commit")) {
		revs->abbrev_commit = 0;
	} else if (!strcmp(arg, "--full-diff")) {
		revs->diff = 1;
		revs->full_diff = 1;
	} else if (!strcmp(arg, "--full-history")) {
		revs->simplify_history = 0;
	} else if (!strcmp(arg, "--relative-date")) {
		revs->date_mode = DATE_RELATIVE;
		revs->date_mode_explicit = 1;
	} else if ((argcount = parse_long_opt("date", argv, &optarg))) {
		revs->date_mode = parse_date_format(optarg);
		revs->date_mode_explicit = 1;
		return argcount;
	} else if (!strcmp(arg, "--log-size")) {
		revs->show_log_size = 1;
	}
	/*
	 * Grepping the commit log
	 */
	else if ((argcount = parse_long_opt("author", argv, &optarg))) {
		add_header_grep(revs, GREP_HEADER_AUTHOR, optarg);
		return argcount;
	} else if ((argcount = parse_long_opt("committer", argv, &optarg))) {
		add_header_grep(revs, GREP_HEADER_COMMITTER, optarg);
		return argcount;
	} else if ((argcount = parse_long_opt("grep-reflog", argv, &optarg))) {
		add_header_grep(revs, GREP_HEADER_REFLOG, optarg);
		return argcount;
	} else if ((argcount = parse_long_opt("grep", argv, &optarg))) {
		add_message_grep(revs, optarg);
		return argcount;
	} else if (!strcmp(arg, "--grep-debug")) {
		revs->grep_filter.debug = 1;
	} else if (!strcmp(arg, "--basic-regexp")) {
		grep_set_pattern_type_option(GREP_PATTERN_TYPE_BRE, &revs->grep_filter);
	} else if (!strcmp(arg, "--extended-regexp") || !strcmp(arg, "-E")) {
		grep_set_pattern_type_option(GREP_PATTERN_TYPE_ERE, &revs->grep_filter);
	} else if (!strcmp(arg, "--regexp-ignore-case") || !strcmp(arg, "-i")) {
		revs->grep_filter.regflags |= REG_ICASE;
		DIFF_OPT_SET(&revs->diffopt, PICKAXE_IGNORE_CASE);
	} else if (!strcmp(arg, "--fixed-strings") || !strcmp(arg, "-F")) {
		grep_set_pattern_type_option(GREP_PATTERN_TYPE_FIXED, &revs->grep_filter);
	} else if (!strcmp(arg, "--perl-regexp")) {
		grep_set_pattern_type_option(GREP_PATTERN_TYPE_PCRE, &revs->grep_filter);
	} else if (!strcmp(arg, "--all-match")) {
		revs->grep_filter.all_match = 1;
	} else if ((argcount = parse_long_opt("encoding", argv, &optarg))) {
		if (strcmp(optarg, "none"))
			git_log_output_encoding = xstrdup(optarg);
		else
			git_log_output_encoding = "";
		return argcount;
	} else if (!strcmp(arg, "--reverse")) {
		revs->reverse ^= 1;
	} else if (!strcmp(arg, "--children")) {
		revs->children.name = "children";
		revs->limited = 1;
	} else if (!strcmp(arg, "--ignore-missing")) {
		revs->ignore_missing = 1;
	} else {
		int opts = diff_opt_parse(&revs->diffopt, argv, argc);
		if (!opts)
			unkv[(*unkc)++] = arg;
		return opts;
	}

	return 1;
}

void parse_revision_opt(struct rev_info *revs, struct parse_opt_ctx_t *ctx,
			const struct option *options,
			const char * const usagestr[])
{
	int n = handle_revision_opt(revs, ctx->argc, ctx->argv,
				    &ctx->cpidx, ctx->out);
	if (n <= 0) {
		error("unknown option `%s'", ctx->argv[0]);
		usage_with_options(usagestr, options);
	}
	ctx->argv += n;
	ctx->argc -= n;
}

static int for_each_bad_bisect_ref(const char *submodule, each_ref_fn fn, void *cb_data)
{
	return for_each_ref_in_submodule(submodule, "refs/bisect/bad", fn, cb_data);
}

static int for_each_good_bisect_ref(const char *submodule, each_ref_fn fn, void *cb_data)
{
	return for_each_ref_in_submodule(submodule, "refs/bisect/good", fn, cb_data);
}

static int handle_revision_pseudo_opt(const char *submodule,
				struct rev_info *revs,
				int argc, const char **argv, int *flags)
{
	const char *arg = argv[0];
	const char *optarg;
	int argcount;

	/*
	 * NOTE!
	 *
	 * Commands like "git shortlog" will not accept the options below
	 * unless parse_revision_opt queues them (as opposed to erroring
	 * out).
	 *
	 * When implementing your new pseudo-option, remember to
	 * register it in the list at the top of handle_revision_opt.
	 */
	if (!strcmp(arg, "--all")) {
		handle_refs(submodule, revs, *flags, for_each_ref_submodule);
		handle_refs(submodule, revs, *flags, head_ref_submodule);
	} else if (!strcmp(arg, "--branches")) {
		handle_refs(submodule, revs, *flags, for_each_branch_ref_submodule);
	} else if (!strcmp(arg, "--bisect")) {
		handle_refs(submodule, revs, *flags, for_each_bad_bisect_ref);
		handle_refs(submodule, revs, *flags ^ (UNINTERESTING | BOTTOM), for_each_good_bisect_ref);
		revs->bisect = 1;
	} else if (!strcmp(arg, "--tags")) {
		handle_refs(submodule, revs, *flags, for_each_tag_ref_submodule);
	} else if (!strcmp(arg, "--remotes")) {
		handle_refs(submodule, revs, *flags, for_each_remote_ref_submodule);
	} else if ((argcount = parse_long_opt("glob", argv, &optarg))) {
		struct all_refs_cb cb;
		init_all_refs_cb(&cb, revs, *flags);
		for_each_glob_ref(handle_one_ref, optarg, &cb);
		return argcount;
	} else if (!prefixcmp(arg, "--branches=")) {
		struct all_refs_cb cb;
		init_all_refs_cb(&cb, revs, *flags);
		for_each_glob_ref_in(handle_one_ref, arg + 11, "refs/heads/", &cb);
	} else if (!prefixcmp(arg, "--tags=")) {
		struct all_refs_cb cb;
		init_all_refs_cb(&cb, revs, *flags);
		for_each_glob_ref_in(handle_one_ref, arg + 7, "refs/tags/", &cb);
	} else if (!prefixcmp(arg, "--remotes=")) {
		struct all_refs_cb cb;
		init_all_refs_cb(&cb, revs, *flags);
		for_each_glob_ref_in(handle_one_ref, arg + 10, "refs/remotes/", &cb);
	} else if (!strcmp(arg, "--reflog")) {
		handle_reflog(revs, *flags);
	} else if (!strcmp(arg, "--not")) {
		*flags ^= UNINTERESTING | BOTTOM;
	} else if (!strcmp(arg, "--no-walk")) {
		revs->no_walk = REVISION_WALK_NO_WALK_SORTED;
	} else if (!prefixcmp(arg, "--no-walk=")) {
		/*
		 * Detached form ("--no-walk X" as opposed to "--no-walk=X")
		 * not allowed, since the argument is optional.
		 */
		if (!strcmp(arg + 10, "sorted"))
			revs->no_walk = REVISION_WALK_NO_WALK_SORTED;
		else if (!strcmp(arg + 10, "unsorted"))
			revs->no_walk = REVISION_WALK_NO_WALK_UNSORTED;
		else
			return error("invalid argument to --no-walk");
	} else if (!strcmp(arg, "--do-walk")) {
		revs->no_walk = 0;
	} else {
		return 0;
	}

	return 1;
}

/*
 * Parse revision information, filling in the "rev_info" structure,
 * and removing the used arguments from the argument list.
 *
 * Returns the number of arguments left that weren't recognized
 * (which are also moved to the head of the argument list)
 */
int setup_revisions(int argc, const char **argv, struct rev_info *revs, struct setup_revision_opt *opt)
{
	int i, flags, left, seen_dashdash, read_from_stdin, got_rev_arg = 0, revarg_opt;
	struct cmdline_pathspec prune_data;
	const char *submodule = NULL;

	memset(&prune_data, 0, sizeof(prune_data));
	if (opt)
		submodule = opt->submodule;

	/* First, search for "--" */
	if (opt && opt->assume_dashdash) {
		seen_dashdash = 1;
	} else {
		seen_dashdash = 0;
		for (i = 1; i < argc; i++) {
			const char *arg = argv[i];
			if (strcmp(arg, "--"))
				continue;
			argv[i] = NULL;
			argc = i;
			if (argv[i + 1])
				append_prune_data(&prune_data, argv + i + 1);
			seen_dashdash = 1;
			break;
		}
	}

	/* Second, deal with arguments and options */
	flags = 0;
	revarg_opt = opt ? opt->revarg_opt : 0;
	if (seen_dashdash)
		revarg_opt |= REVARG_CANNOT_BE_FILENAME;
	read_from_stdin = 0;
	for (left = i = 1; i < argc; i++) {
		const char *arg = argv[i];
		if (*arg == '-') {
			int opts;

			opts = handle_revision_pseudo_opt(submodule,
						revs, argc - i, argv + i,
						&flags);
			if (opts > 0) {
				i += opts - 1;
				continue;
			}

			if (!strcmp(arg, "--stdin")) {
				if (revs->disable_stdin) {
					argv[left++] = arg;
					continue;
				}
				if (read_from_stdin++)
					die("--stdin given twice?");
				read_revisions_from_stdin(revs, &prune_data);
				continue;
			}

			opts = handle_revision_opt(revs, argc - i, argv + i, &left, argv);
			if (opts > 0) {
				i += opts - 1;
				continue;
			}
			if (opts < 0)
				exit(128);
			continue;
		}


		if (handle_revision_arg(arg, revs, flags, revarg_opt)) {
			int j;
			if (seen_dashdash || *arg == '^')
				die("bad revision '%s'", arg);

			/* If we didn't have a "--":
			 * (1) all filenames must exist;
			 * (2) all rev-args must not be interpretable
			 *     as a valid filename.
			 * but the latter we have checked in the main loop.
			 */
			for (j = i; j < argc; j++)
				verify_filename(revs->prefix, argv[j], j == i);

			append_prune_data(&prune_data, argv + i);
			break;
		}
		else
			got_rev_arg = 1;
	}

	if (prune_data.nr) {
		/*
		 * If we need to introduce the magic "a lone ':' means no
		 * pathspec whatsoever", here is the place to do so.
		 *
		 * if (prune_data.nr == 1 && !strcmp(prune_data[0], ":")) {
		 *	prune_data.nr = 0;
		 *	prune_data.alloc = 0;
		 *	free(prune_data.path);
		 *	prune_data.path = NULL;
		 * } else {
		 *	terminate prune_data.alloc with NULL and
		 *	call init_pathspec() to set revs->prune_data here.
		 * }
		 */
		ALLOC_GROW(prune_data.path, prune_data.nr + 1, prune_data.alloc);
		prune_data.path[prune_data.nr++] = NULL;
		parse_pathspec(&revs->prune_data, 0, 0,
			       revs->prefix, prune_data.path);
	}

	if (revs->def == NULL)
		revs->def = opt ? opt->def : NULL;
	if (opt && opt->tweak)
		opt->tweak(revs, opt);
	if (revs->show_merge)
		prepare_show_merge(revs);
	if (revs->def && !revs->pending.nr && !got_rev_arg) {
		unsigned char sha1[20];
		struct object *object;
		struct object_context oc;
		if (get_sha1_with_context(revs->def, 0, sha1, &oc))
			die("bad default revision '%s'", revs->def);
		object = get_reference(revs, revs->def, sha1, 0);
		add_pending_object_with_mode(revs, object, revs->def, oc.mode);
	}

	/* Did the user ask for any diff output? Run the diff! */
	if (revs->diffopt.output_format & ~DIFF_FORMAT_NO_OUTPUT)
		revs->diff = 1;

	/* Pickaxe, diff-filter and rename following need diffs */
	if (revs->diffopt.pickaxe ||
	    revs->diffopt.filter ||
	    DIFF_OPT_TST(&revs->diffopt, FOLLOW_RENAMES))
		revs->diff = 1;

	if (revs->topo_order)
		revs->limited = 1;

	if (revs->prune_data.nr) {
		copy_pathspec(&revs->pruning.pathspec, &revs->prune_data);
		/* Can't prune commits with rename following: the paths change.. */
		if (!DIFF_OPT_TST(&revs->diffopt, FOLLOW_RENAMES))
			revs->prune = 1;
		if (!revs->full_diff)
			copy_pathspec(&revs->diffopt.pathspec,
				      &revs->prune_data);
	}
	if (revs->combine_merges)
		revs->ignore_merges = 0;
	revs->diffopt.abbrev = revs->abbrev;

	if (revs->line_level_traverse) {
		revs->limited = 1;
		revs->topo_order = 1;
	}

	diff_setup_done(&revs->diffopt);

	grep_commit_pattern_type(GREP_PATTERN_TYPE_UNSPECIFIED,
				 &revs->grep_filter);
	compile_grep_patterns(&revs->grep_filter);

	if (revs->reverse && revs->reflog_info)
		die("cannot combine --reverse with --walk-reflogs");
	if (revs->rewrite_parents && revs->children.name)
		die("cannot combine --parents and --children");

	/*
	 * Limitations on the graph functionality
	 */
	if (revs->reverse && revs->graph)
		die("cannot combine --reverse with --graph");

	if (revs->reflog_info && revs->graph)
		die("cannot combine --walk-reflogs with --graph");
	if (!revs->reflog_info && revs->grep_filter.use_reflog_filter)
		die("cannot use --grep-reflog without --walk-reflogs");

	return left;
}

static void add_child(struct rev_info *revs, struct commit *parent, struct commit *child)
{
	struct commit_list *l = xcalloc(1, sizeof(*l));

	l->item = child;
	l->next = add_decoration(&revs->children, &parent->object, l);
}

static int remove_duplicate_parents(struct rev_info *revs, struct commit *commit)
{
	struct treesame_state *ts = lookup_decoration(&revs->treesame, &commit->object);
	struct commit_list **pp, *p;
	int surviving_parents;

	/* Examine existing parents while marking ones we have seen... */
	pp = &commit->parents;
	surviving_parents = 0;
	while ((p = *pp) != NULL) {
		struct commit *parent = p->item;
		if (parent->object.flags & TMP_MARK) {
			*pp = p->next;
			if (ts)
				compact_treesame(revs, commit, surviving_parents);
			continue;
		}
		parent->object.flags |= TMP_MARK;
		surviving_parents++;
		pp = &p->next;
	}
	/* clear the temporary mark */
	for (p = commit->parents; p; p = p->next) {
		p->item->object.flags &= ~TMP_MARK;
	}
	/* no update_treesame() - removing duplicates can't affect TREESAME */
	return surviving_parents;
}

struct merge_simplify_state {
	struct commit *simplified;
};

static struct merge_simplify_state *locate_simplify_state(struct rev_info *revs, struct commit *commit)
{
	struct merge_simplify_state *st;

	st = lookup_decoration(&revs->merge_simplification, &commit->object);
	if (!st) {
		st = xcalloc(1, sizeof(*st));
		add_decoration(&revs->merge_simplification, &commit->object, st);
	}
	return st;
}

static int mark_redundant_parents(struct rev_info *revs, struct commit *commit)
{
	struct commit_list *h = reduce_heads(commit->parents);
	int i = 0, marked = 0;
	struct commit_list *po, *pn;

	/* Want these for sanity-checking only */
	int orig_cnt = commit_list_count(commit->parents);
	int cnt = commit_list_count(h);

	/*
	 * Not ready to remove items yet, just mark them for now, based
	 * on the output of reduce_heads(). reduce_heads outputs the reduced
	 * set in its original order, so this isn't too hard.
	 */
	po = commit->parents;
	pn = h;
	while (po) {
		if (pn && po->item == pn->item) {
			pn = pn->next;
			i++;
		} else {
			po->item->object.flags |= TMP_MARK;
			marked++;
		}
		po=po->next;
	}

	if (i != cnt || cnt+marked != orig_cnt)
		die("mark_redundant_parents %d %d %d %d", orig_cnt, cnt, i, marked);

	free_commit_list(h);

	return marked;
}

static int mark_treesame_root_parents(struct rev_info *revs, struct commit *commit)
{
	struct commit_list *p;
	int marked = 0;

	for (p = commit->parents; p; p = p->next) {
		struct commit *parent = p->item;
		if (!parent->parents && (parent->object.flags & TREESAME)) {
			parent->object.flags |= TMP_MARK;
			marked++;
		}
	}

	return marked;
}

/*
 * Awkward naming - this means one parent we are TREESAME to.
 * cf mark_treesame_root_parents: root parents that are TREESAME (to an
 * empty tree). Better name suggestions?
 */
static int leave_one_treesame_to_parent(struct rev_info *revs, struct commit *commit)
{
	struct treesame_state *ts = lookup_decoration(&revs->treesame, &commit->object);
	struct commit *unmarked = NULL, *marked = NULL;
	struct commit_list *p;
	unsigned n;

	for (p = commit->parents, n = 0; p; p = p->next, n++) {
		if (ts->treesame[n]) {
			if (p->item->object.flags & TMP_MARK) {
				if (!marked)
					marked = p->item;
			} else {
				if (!unmarked) {
					unmarked = p->item;
					break;
				}
			}
		}
	}

	/*
	 * If we are TREESAME to a marked-for-deletion parent, but not to any
	 * unmarked parents, unmark the first TREESAME parent. This is the
	 * parent that the default simplify_history==1 scan would have followed,
	 * and it doesn't make sense to omit that path when asking for a
	 * simplified full history. Retaining it improves the chances of
	 * understanding odd missed merges that took an old version of a file.
	 *
	 * Example:
	 *
	 *   I--------*X       A modified the file, but mainline merge X used
	 *    \       /        "-s ours", so took the version from I. X is
	 *     `-*A--'         TREESAME to I and !TREESAME to A.
	 *
	 * Default log from X would produce "I". Without this check,
	 * --full-history --simplify-merges would produce "I-A-X", showing
	 * the merge commit X and that it changed A, but not making clear that
	 * it had just taken the I version. With this check, the topology above
	 * is retained.
	 *
	 * Note that it is possible that the simplification chooses a different
	 * TREESAME parent from the default, in which case this test doesn't
	 * activate, and we _do_ drop the default parent. Example:
	 *
	 *   I------X         A modified the file, but it was reverted in B,
	 *    \    /          meaning mainline merge X is TREESAME to both
	 *    *A-*B           parents.
	 *
	 * Default log would produce "I" by following the first parent;
	 * --full-history --simplify-merges will produce "I-A-B". But this is a
	 * reasonable result - it presents a logical full history leading from
	 * I to X, and X is not an important merge.
	 */
	if (!unmarked && marked) {
		marked->object.flags &= ~TMP_MARK;
		return 1;
	}

	return 0;
}

static int remove_marked_parents(struct rev_info *revs, struct commit *commit)
{
	struct commit_list **pp, *p;
	int nth_parent, removed = 0;

	pp = &commit->parents;
	nth_parent = 0;
	while ((p = *pp) != NULL) {
		struct commit *parent = p->item;
		if (parent->object.flags & TMP_MARK) {
			parent->object.flags &= ~TMP_MARK;
			*pp = p->next;
			free(p);
			removed++;
			compact_treesame(revs, commit, nth_parent);
			continue;
		}
		pp = &p->next;
		nth_parent++;
	}

	/* Removing parents can only increase TREESAMEness */
	if (removed && !(commit->object.flags & TREESAME))
		update_treesame(revs, commit);

	return nth_parent;
}

static struct commit_list **simplify_one(struct rev_info *revs, struct commit *commit, struct commit_list **tail)
{
	struct commit_list *p;
	struct commit *parent;
	struct merge_simplify_state *st, *pst;
	int cnt;

	st = locate_simplify_state(revs, commit);

	/*
	 * Have we handled this one?
	 */
	if (st->simplified)
		return tail;

	/*
	 * An UNINTERESTING commit simplifies to itself, so does a
	 * root commit.  We do not rewrite parents of such commit
	 * anyway.
	 */
	if ((commit->object.flags & UNINTERESTING) || !commit->parents) {
		st->simplified = commit;
		return tail;
	}

	/*
	 * Do we know what commit all of our parents that matter
	 * should be rewritten to?  Otherwise we are not ready to
	 * rewrite this one yet.
	 */
	for (cnt = 0, p = commit->parents; p; p = p->next) {
		pst = locate_simplify_state(revs, p->item);
		if (!pst->simplified) {
			tail = &commit_list_insert(p->item, tail)->next;
			cnt++;
		}
		if (revs->first_parent_only)
			break;
	}
	if (cnt) {
		tail = &commit_list_insert(commit, tail)->next;
		return tail;
	}

	/*
	 * Rewrite our list of parents. Note that this cannot
	 * affect our TREESAME flags in any way - a commit is
	 * always TREESAME to its simplification.
	 */
	for (p = commit->parents; p; p = p->next) {
		pst = locate_simplify_state(revs, p->item);
		p->item = pst->simplified;
		if (revs->first_parent_only)
			break;
	}

	if (revs->first_parent_only)
		cnt = 1;
	else
		cnt = remove_duplicate_parents(revs, commit);

	/*
	 * It is possible that we are a merge and one side branch
	 * does not have any commit that touches the given paths;
	 * in such a case, the immediate parent from that branch
	 * will be rewritten to be the merge base.
	 *
	 *      o----X		X: the commit we are looking at;
	 *     /    /		o: a commit that touches the paths;
	 * ---o----'
	 *
	 * Further, a merge of an independent branch that doesn't
	 * touch the path will reduce to a treesame root parent:
	 *
	 *  ----o----X		X: the commit we are looking at;
	 *          /		o: a commit that touches the paths;
	 *         r		r: a root commit not touching the paths
	 *
	 * Detect and simplify both cases.
	 */
	if (1 < cnt) {
		int marked = mark_redundant_parents(revs, commit);
		marked += mark_treesame_root_parents(revs, commit);
		if (marked)
			marked -= leave_one_treesame_to_parent(revs, commit);
		if (marked)
			cnt = remove_marked_parents(revs, commit);
	}

	/*
	 * A commit simplifies to itself if it is a root, if it is
	 * UNINTERESTING, if it touches the given paths, or if it is a
	 * merge and its parents don't simplify to one relevant commit
	 * (the first two cases are already handled at the beginning of
	 * this function).
	 *
	 * Otherwise, it simplifies to what its sole relevant parent
	 * simplifies to.
	 */
	if (!cnt ||
	    (commit->object.flags & UNINTERESTING) ||
	    !(commit->object.flags & TREESAME) ||
	    (parent = one_relevant_parent(revs, commit->parents)) == NULL)
		st->simplified = commit;
	else {
		pst = locate_simplify_state(revs, parent);
		st->simplified = pst->simplified;
	}
	return tail;
}

static void simplify_merges(struct rev_info *revs)
{
	struct commit_list *list, *next;
	struct commit_list *yet_to_do, **tail;
	struct commit *commit;

	if (!revs->prune)
		return;

	/* feed the list reversed */
	yet_to_do = NULL;
	for (list = revs->commits; list; list = next) {
		commit = list->item;
		next = list->next;
		/*
		 * Do not free(list) here yet; the original list
		 * is used later in this function.
		 */
		commit_list_insert(commit, &yet_to_do);
	}
	while (yet_to_do) {
		list = yet_to_do;
		yet_to_do = NULL;
		tail = &yet_to_do;
		while (list) {
			commit = list->item;
			next = list->next;
			free(list);
			list = next;
			tail = simplify_one(revs, commit, tail);
		}
	}

	/* clean up the result, removing the simplified ones */
	list = revs->commits;
	revs->commits = NULL;
	tail = &revs->commits;
	while (list) {
		struct merge_simplify_state *st;

		commit = list->item;
		next = list->next;
		free(list);
		list = next;
		st = locate_simplify_state(revs, commit);
		if (st->simplified == commit)
			tail = &commit_list_insert(commit, tail)->next;
	}
}

static void set_children(struct rev_info *revs)
{
	struct commit_list *l;
	for (l = revs->commits; l; l = l->next) {
		struct commit *commit = l->item;
		struct commit_list *p;

		for (p = commit->parents; p; p = p->next)
			add_child(revs, p->item, commit);
	}
}

void reset_revision_walk(void)
{
	clear_object_flags(SEEN | ADDED | SHOWN);
}

int prepare_revision_walk(struct rev_info *revs)
{
	int nr = revs->pending.nr;
	struct object_array_entry *e, *list;
	struct commit_list **next = &revs->commits;

	e = list = revs->pending.objects;
	revs->pending.nr = 0;
	revs->pending.alloc = 0;
	revs->pending.objects = NULL;
	while (--nr >= 0) {
		struct commit *commit = handle_commit(revs, e->item, e->name);
		if (commit) {
			if (!(commit->object.flags & SEEN)) {
				commit->object.flags |= SEEN;
				next = commit_list_append(commit, next);
			}
		}
		e++;
	}
	if (!revs->leak_pending)
		free(list);

	/* Signal whether we need per-parent treesame decoration */
	if (revs->simplify_merges ||
	    (revs->limited && limiting_can_increase_treesame(revs)))
		revs->treesame.name = "treesame";

	if (revs->no_walk != REVISION_WALK_NO_WALK_UNSORTED)
		commit_list_sort_by_date(&revs->commits);
	if (revs->no_walk)
		return 0;
	if (revs->limited)
		if (limit_list(revs) < 0)
			return -1;
	if (revs->topo_order)
		sort_in_topological_order(&revs->commits, revs->sort_order);
	if (revs->line_level_traverse)
		line_log_filter(revs);
	if (revs->simplify_merges)
		simplify_merges(revs);
	if (revs->children.name)
		set_children(revs);
	return 0;
}

static enum rewrite_result rewrite_one(struct rev_info *revs, struct commit **pp)
{
	struct commit_list *cache = NULL;

	for (;;) {
		struct commit *p = *pp;
		if (!revs->limited)
			if (add_parents_to_list(revs, p, &revs->commits, &cache) < 0)
				return rewrite_one_error;
		if (p->object.flags & UNINTERESTING)
			return rewrite_one_ok;
		if (!(p->object.flags & TREESAME))
			return rewrite_one_ok;
		if (!p->parents)
			return rewrite_one_noparents;
		if ((p = one_relevant_parent(revs, p->parents)) == NULL)
			return rewrite_one_ok;
		*pp = p;
	}
}

int rewrite_parents(struct rev_info *revs, struct commit *commit,
	rewrite_parent_fn_t rewrite_parent)
{
	struct commit_list **pp = &commit->parents;
	while (*pp) {
		struct commit_list *parent = *pp;
		switch (rewrite_parent(revs, &parent->item)) {
		case rewrite_one_ok:
			break;
		case rewrite_one_noparents:
			*pp = parent->next;
			continue;
		case rewrite_one_error:
			return -1;
		}
		pp = &parent->next;
	}
	remove_duplicate_parents(revs, commit);
	return 0;
}

static int commit_rewrite_person(struct strbuf *buf, const char *what, struct string_list *mailmap)
{
	char *person, *endp;
	size_t len, namelen, maillen;
	const char *name;
	const char *mail;
	struct ident_split ident;

	person = strstr(buf->buf, what);
	if (!person)
		return 0;

	person += strlen(what);
	endp = strchr(person, '\n');
	if (!endp)
		return 0;

	len = endp - person;

	if (split_ident_line(&ident, person, len))
		return 0;

	mail = ident.mail_begin;
	maillen = ident.mail_end - ident.mail_begin;
	name = ident.name_begin;
	namelen = ident.name_end - ident.name_begin;

	if (map_user(mailmap, &mail, &maillen, &name, &namelen)) {
		struct strbuf namemail = STRBUF_INIT;

		strbuf_addf(&namemail, "%.*s <%.*s>",
			    (int)namelen, name, (int)maillen, mail);

		strbuf_splice(buf, ident.name_begin - buf->buf,
			      ident.mail_end - ident.name_begin + 1,
			      namemail.buf, namemail.len);

		strbuf_release(&namemail);

		return 1;
	}

	return 0;
}

static int commit_match(struct commit *commit, struct rev_info *opt)
{
	int retval;
	const char *encoding;
	char *message;
	struct strbuf buf = STRBUF_INIT;

	if (!opt->grep_filter.pattern_list && !opt->grep_filter.header_list)
		return 1;

	/* Prepend "fake" headers as needed */
	if (opt->grep_filter.use_reflog_filter) {
		strbuf_addstr(&buf, "reflog ");
		get_reflog_message(&buf, opt->reflog_info);
		strbuf_addch(&buf, '\n');
	}

	/*
	 * We grep in the user's output encoding, under the assumption that it
	 * is the encoding they are most likely to write their grep pattern
	 * for. In addition, it means we will match the "notes" encoding below,
	 * so we will not end up with a buffer that has two different encodings
	 * in it.
	 */
	encoding = get_log_output_encoding();
	message = logmsg_reencode(commit, NULL, encoding);

	/* Copy the commit to temporary if we are using "fake" headers */
	if (buf.len)
		strbuf_addstr(&buf, message);

	if (opt->grep_filter.header_list && opt->mailmap) {
		if (!buf.len)
			strbuf_addstr(&buf, message);

		commit_rewrite_person(&buf, "\nauthor ", opt->mailmap);
		commit_rewrite_person(&buf, "\ncommitter ", opt->mailmap);
	}

	/* Append "fake" message parts as needed */
	if (opt->show_notes) {
		if (!buf.len)
			strbuf_addstr(&buf, message);
		format_display_notes(commit->object.sha1, &buf, encoding, 1);
	}

	/* Find either in the original commit message, or in the temporary */
	if (buf.len)
		retval = grep_buffer(&opt->grep_filter, buf.buf, buf.len);
	else
		retval = grep_buffer(&opt->grep_filter,
				     message, strlen(message));
	strbuf_release(&buf);
	logmsg_free(message, commit);
	return retval;
}

static inline int want_ancestry(const struct rev_info *revs)
{
	return (revs->rewrite_parents || revs->children.name);
}

enum commit_action get_commit_action(struct rev_info *revs, struct commit *commit)
{
	if (commit->object.flags & SHOWN)
		return commit_ignore;
	if (revs->unpacked && has_sha1_pack(commit->object.sha1))
		return commit_ignore;
	if (revs->show_all)
		return commit_show;
	if (commit->object.flags & UNINTERESTING)
		return commit_ignore;
	if (revs->min_age != -1 && (commit->date > revs->min_age))
		return commit_ignore;
	if (revs->min_parents || (revs->max_parents >= 0)) {
		int n = commit_list_count(commit->parents);
		if ((n < revs->min_parents) ||
		    ((revs->max_parents >= 0) && (n > revs->max_parents)))
			return commit_ignore;
	}
	if (!commit_match(commit, revs))
		return commit_ignore;
	if (revs->prune && revs->dense) {
		/* Commit without changes? */
		if (commit->object.flags & TREESAME) {
			int n;
			struct commit_list *p;
			/* drop merges unless we want parenthood */
			if (!want_ancestry(revs))
				return commit_ignore;
			/*
			 * If we want ancestry, then need to keep any merges
			 * between relevant commits to tie together topology.
			 * For consistency with TREESAME and simplification
			 * use "relevant" here rather than just INTERESTING,
			 * to treat bottom commit(s) as part of the topology.
			 */
			for (n = 0, p = commit->parents; p; p = p->next)
				if (relevant_commit(p->item))
					if (++n >= 2)
						return commit_show;
			return commit_ignore;
		}
	}
	return commit_show;
}

enum commit_action simplify_commit(struct rev_info *revs, struct commit *commit)
{
	enum commit_action action = get_commit_action(revs, commit);

	if (action == commit_show &&
	    !revs->show_all &&
	    revs->prune && revs->dense && want_ancestry(revs)) {
		/*
		 * --full-diff on simplified parents is no good: it
		 * will show spurious changes from the commits that
		 * were elided.  So we save the parents on the side
		 * when --full-diff is in effect.
		 */
		if (revs->full_diff)
			save_parents(revs, commit);
		if (rewrite_parents(revs, commit, rewrite_one) < 0)
			return commit_error;
	}
	return action;
}

static struct commit *get_revision_1(struct rev_info *revs)
{
	if (!revs->commits)
		return NULL;

	do {
		struct commit_list *entry = revs->commits;
		struct commit *commit = entry->item;

		revs->commits = entry->next;
		free(entry);

		if (revs->reflog_info) {
			save_parents(revs, commit);
			fake_reflog_parent(revs->reflog_info, commit);
			commit->object.flags &= ~(ADDED | SEEN | SHOWN);
		}

		/*
		 * If we haven't done the list limiting, we need to look at
		 * the parents here. We also need to do the date-based limiting
		 * that we'd otherwise have done in limit_list().
		 */
		if (!revs->limited) {
			if (revs->max_age != -1 &&
			    (commit->date < revs->max_age))
				continue;
			if (add_parents_to_list(revs, commit, &revs->commits, NULL) < 0)
				die("Failed to traverse parents of commit %s",
				    sha1_to_hex(commit->object.sha1));
		}

		switch (simplify_commit(revs, commit)) {
		case commit_ignore:
			continue;
		case commit_error:
			die("Failed to simplify parents of commit %s",
			    sha1_to_hex(commit->object.sha1));
		default:
			return commit;
		}
	} while (revs->commits);
	return NULL;
}

/*
 * Return true for entries that have not yet been shown.  (This is an
 * object_array_each_func_t.)
 */
static int entry_unshown(struct object_array_entry *entry, void *cb_data_unused)
{
	return !(entry->item->flags & SHOWN);
}

/*
 * If array is on the verge of a realloc, garbage-collect any entries
 * that have already been shown to try to free up some space.
 */
static void gc_boundary(struct object_array *array)
{
	if (array->nr == array->alloc)
		object_array_filter(array, entry_unshown, NULL);
}

static void create_boundary_commit_list(struct rev_info *revs)
{
	unsigned i;
	struct commit *c;
	struct object_array *array = &revs->boundary_commits;
	struct object_array_entry *objects = array->objects;

	/*
	 * If revs->commits is non-NULL at this point, an error occurred in
	 * get_revision_1().  Ignore the error and continue printing the
	 * boundary commits anyway.  (This is what the code has always
	 * done.)
	 */
	if (revs->commits) {
		free_commit_list(revs->commits);
		revs->commits = NULL;
	}

	/*
	 * Put all of the actual boundary commits from revs->boundary_commits
	 * into revs->commits
	 */
	for (i = 0; i < array->nr; i++) {
		c = (struct commit *)(objects[i].item);
		if (!c)
			continue;
		if (!(c->object.flags & CHILD_SHOWN))
			continue;
		if (c->object.flags & (SHOWN | BOUNDARY))
			continue;
		c->object.flags |= BOUNDARY;
		commit_list_insert(c, &revs->commits);
	}

	/*
	 * If revs->topo_order is set, sort the boundary commits
	 * in topological order
	 */
	sort_in_topological_order(&revs->commits, revs->sort_order);
}

static struct commit *get_revision_internal(struct rev_info *revs)
{
	struct commit *c = NULL;
	struct commit_list *l;

	if (revs->boundary == 2) {
		/*
		 * All of the normal commits have already been returned,
		 * and we are now returning boundary commits.
		 * create_boundary_commit_list() has populated
		 * revs->commits with the remaining commits to return.
		 */
		c = pop_commit(&revs->commits);
		if (c)
			c->object.flags |= SHOWN;
		return c;
	}

	/*
	 * If our max_count counter has reached zero, then we are done. We
	 * don't simply return NULL because we still might need to show
	 * boundary commits. But we want to avoid calling get_revision_1, which
	 * might do a considerable amount of work finding the next commit only
	 * for us to throw it away.
	 *
	 * If it is non-zero, then either we don't have a max_count at all
	 * (-1), or it is still counting, in which case we decrement.
	 */
	if (revs->max_count) {
		c = get_revision_1(revs);
		if (c) {
			while (revs->skip_count > 0) {
				revs->skip_count--;
				c = get_revision_1(revs);
				if (!c)
					break;
			}
		}

		if (revs->max_count > 0)
			revs->max_count--;
	}

	if (c)
		c->object.flags |= SHOWN;

	if (!revs->boundary)
		return c;

	if (!c) {
		/*
		 * get_revision_1() runs out the commits, and
		 * we are done computing the boundaries.
		 * switch to boundary commits output mode.
		 */
		revs->boundary = 2;

		/*
		 * Update revs->commits to contain the list of
		 * boundary commits.
		 */
		create_boundary_commit_list(revs);

		return get_revision_internal(revs);
	}

	/*
	 * boundary commits are the commits that are parents of the
	 * ones we got from get_revision_1() but they themselves are
	 * not returned from get_revision_1().  Before returning
	 * 'c', we need to mark its parents that they could be boundaries.
	 */

	for (l = c->parents; l; l = l->next) {
		struct object *p;
		p = &(l->item->object);
		if (p->flags & (CHILD_SHOWN | SHOWN))
			continue;
		p->flags |= CHILD_SHOWN;
		gc_boundary(&revs->boundary_commits);
		add_object_array(p, NULL, &revs->boundary_commits);
	}

	return c;
}

struct commit *get_revision(struct rev_info *revs)
{
	struct commit *c;
	struct commit_list *reversed;

	if (revs->reverse) {
		reversed = NULL;
		while ((c = get_revision_internal(revs)))
			commit_list_insert(c, &reversed);
		revs->commits = reversed;
		revs->reverse = 0;
		revs->reverse_output_stage = 1;
	}

	if (revs->reverse_output_stage)
		return pop_commit(&revs->commits);

	c = get_revision_internal(revs);
	if (c && revs->graph)
		graph_update(revs->graph, c);
	if (!c)
		free_saved_parents(revs);
	return c;
}

char *get_revision_mark(const struct rev_info *revs, const struct commit *commit)
{
	if (commit->object.flags & BOUNDARY)
		return "-";
	else if (commit->object.flags & UNINTERESTING)
		return "^";
	else if (commit->object.flags & PATCHSAME)
		return "=";
	else if (!revs || revs->left_right) {
		if (commit->object.flags & SYMMETRIC_LEFT)
			return "<";
		else
			return ">";
	} else if (revs->graph)
		return "*";
	else if (revs->cherry_mark)
		return "+";
	return "";
}

void put_revision_mark(const struct rev_info *revs, const struct commit *commit)
{
	char *mark = get_revision_mark(revs, commit);
	if (!strlen(mark))
		return;
	fputs(mark, stdout);
	putchar(' ');
}

define_commit_slab(saved_parents, struct commit_list *);

#define EMPTY_PARENT_LIST ((struct commit_list *)-1)

void save_parents(struct rev_info *revs, struct commit *commit)
{
	struct commit_list **pp;

	if (!revs->saved_parents_slab) {
		revs->saved_parents_slab = xmalloc(sizeof(struct saved_parents));
		init_saved_parents(revs->saved_parents_slab);
	}

	pp = saved_parents_at(revs->saved_parents_slab, commit);

	/*
	 * When walking with reflogs, we may visit the same commit
	 * several times: once for each appearance in the reflog.
	 *
	 * In this case, save_parents() will be called multiple times.
	 * We want to keep only the first set of parents.  We need to
	 * store a sentinel value for an empty (i.e., NULL) parent
	 * list to distinguish it from a not-yet-saved list, however.
	 */
	if (*pp)
		return;
	if (commit->parents)
		*pp = copy_commit_list(commit->parents);
	else
		*pp = EMPTY_PARENT_LIST;
}

struct commit_list *get_saved_parents(struct rev_info *revs, const struct commit *commit)
{
	struct commit_list *parents;

	if (!revs->saved_parents_slab)
		return commit->parents;

	parents = *saved_parents_at(revs->saved_parents_slab, commit);
	if (parents == EMPTY_PARENT_LIST)
		return NULL;
	return parents;
}

void free_saved_parents(struct rev_info *revs)
{
	if (revs->saved_parents_slab)
		clear_saved_parents(revs->saved_parents_slab);
}<|MERGE_RESOLUTION|>--- conflicted
+++ resolved
@@ -134,12 +134,7 @@
 	 * We don't care about the tree any more
 	 * after it has been marked uninteresting.
 	 */
-<<<<<<< HEAD
 	free_tree_buffer(tree);
-=======
-	free(tree->buffer);
-	tree->buffer = NULL;
-	tree->object.parsed = 0;
 }
 
 void mark_tree_uninteresting(struct tree *tree)
@@ -152,7 +147,6 @@
 		return;
 	obj->flags |= UNINTERESTING;
 	mark_tree_contents_uninteresting(tree);
->>>>>>> a7435286
 }
 
 void mark_parents_uninteresting(struct commit *commit)
