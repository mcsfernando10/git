/*
 * GIT - The information manager from hell
 *
 * Copyright (C) Linus Torvalds, 2005
 *
 * This handles basic git sha1 object files - packing, unpacking,
 * creation etc.
 */
#include "cache.h"
#include "string-list.h"
#include "lockfile.h"
#include "delta.h"
#include "pack.h"
#include "blob.h"
#include "commit.h"
#include "run-command.h"
#include "tag.h"
#include "tree.h"
#include "tree-walk.h"
#include "refs.h"
#include "pack-revindex.h"
#include "sha1-lookup.h"
#include "bulk-checkin.h"
#include "streaming.h"
#include "dir.h"

#ifndef O_NOATIME
#if defined(__linux__) && (defined(__i386__) || defined(__PPC__))
#define O_NOATIME 01000000
#else
#define O_NOATIME 0
#endif
#endif

#define SZ_FMT PRIuMAX
static inline uintmax_t sz_fmt(size_t s) { return s; }

const unsigned char null_sha1[20];

/*
 * This is meant to hold a *small* number of objects that you would
 * want read_sha1_file() to be able to return, but yet you do not want
 * to write them into the object store (e.g. a browse-only
 * application).
 */
static struct cached_object {
	unsigned char sha1[20];
	enum object_type type;
	void *buf;
	unsigned long size;
} *cached_objects;
static int cached_object_nr, cached_object_alloc;

static struct cached_object empty_tree = {
	EMPTY_TREE_SHA1_BIN_LITERAL,
	OBJ_TREE,
	"",
	0
};

/*
 * A pointer to the last packed_git in which an object was found.
 * When an object is sought, we look in this packfile first, because
 * objects that are looked up at similar times are often in the same
 * packfile as one another.
 */
static struct packed_git *last_found_pack;

static struct cached_object *find_cached_object(const unsigned char *sha1)
{
	int i;
	struct cached_object *co = cached_objects;

	for (i = 0; i < cached_object_nr; i++, co++) {
		if (!hashcmp(co->sha1, sha1))
			return co;
	}
	if (!hashcmp(sha1, empty_tree.sha1))
		return &empty_tree;
	return NULL;
}

int mkdir_in_gitdir(const char *path)
{
	if (mkdir(path, 0777)) {
		int saved_errno = errno;
		struct stat st;
		struct strbuf sb = STRBUF_INIT;

		if (errno != EEXIST)
			return -1;
		/*
		 * Are we looking at a path in a symlinked worktree
		 * whose original repository does not yet have it?
		 * e.g. .git/rr-cache pointing at its original
		 * repository in which the user hasn't performed any
		 * conflict resolution yet?
		 */
		if (lstat(path, &st) || !S_ISLNK(st.st_mode) ||
		    strbuf_readlink(&sb, path, st.st_size) ||
		    !is_absolute_path(sb.buf) ||
		    mkdir(sb.buf, 0777)) {
			strbuf_release(&sb);
			errno = saved_errno;
			return -1;
		}
		strbuf_release(&sb);
	}
	return adjust_shared_perm(path);
}

enum scld_error safe_create_leading_directories(char *path)
{
	char *next_component = path + offset_1st_component(path);
	enum scld_error ret = SCLD_OK;

	while (ret == SCLD_OK && next_component) {
		struct stat st;
		char *slash = next_component, slash_character;

		while (*slash && !is_dir_sep(*slash))
			slash++;

		if (!*slash)
			break;

		next_component = slash + 1;
		while (is_dir_sep(*next_component))
			next_component++;
		if (!*next_component)
			break;

		slash_character = *slash;
		*slash = '\0';
		if (!stat(path, &st)) {
			/* path exists */
			if (!S_ISDIR(st.st_mode))
				ret = SCLD_EXISTS;
		} else if (mkdir(path, 0777)) {
			if (errno == EEXIST &&
			    !stat(path, &st) && S_ISDIR(st.st_mode))
				; /* somebody created it since we checked */
			else if (errno == ENOENT)
				/*
				 * Either mkdir() failed because
				 * somebody just pruned the containing
				 * directory, or stat() failed because
				 * the file that was in our way was
				 * just removed.  Either way, inform
				 * the caller that it might be worth
				 * trying again:
				 */
				ret = SCLD_VANISHED;
			else
				ret = SCLD_FAILED;
		} else if (adjust_shared_perm(path)) {
			ret = SCLD_PERMS;
		}
		*slash = slash_character;
	}
	return ret;
}

enum scld_error safe_create_leading_directories_const(const char *path)
{
	/* path points to cache entries, so xstrdup before messing with it */
	char *buf = xstrdup(path);
	enum scld_error result = safe_create_leading_directories(buf);
	free(buf);
	return result;
}

static void fill_sha1_path(char *pathbuf, const unsigned char *sha1)
{
	int i;
	for (i = 0; i < 20; i++) {
		static char hex[] = "0123456789abcdef";
		unsigned int val = sha1[i];
		char *pos = pathbuf + i*2 + (i > 0);
		*pos++ = hex[val >> 4];
		*pos = hex[val & 0xf];
	}
}

const char *sha1_file_name(const unsigned char *sha1)
{
	static char buf[PATH_MAX];
	const char *objdir;
	int len;

	objdir = get_object_directory();
	len = strlen(objdir);

	/* '/' + sha1(2) + '/' + sha1(38) + '\0' */
	if (len + 43 > PATH_MAX)
		die("insanely long object directory %s", objdir);
	memcpy(buf, objdir, len);
	buf[len] = '/';
	buf[len+3] = '/';
	buf[len+42] = '\0';
	fill_sha1_path(buf + len + 1, sha1);
	return buf;
}

/*
 * Return the name of the pack or index file with the specified sha1
 * in its filename.  *base and *name are scratch space that must be
 * provided by the caller.  which should be "pack" or "idx".
 */
static char *sha1_get_pack_name(const unsigned char *sha1,
				char **name, char **base, const char *which)
{
	static const char hex[] = "0123456789abcdef";
	char *buf;
	int i;

	if (!*base) {
		const char *sha1_file_directory = get_object_directory();
		int len = strlen(sha1_file_directory);
		*base = xmalloc(len + 60);
		sprintf(*base, "%s/pack/pack-1234567890123456789012345678901234567890.%s",
			sha1_file_directory, which);
		*name = *base + len + 11;
	}

	buf = *name;

	for (i = 0; i < 20; i++) {
		unsigned int val = *sha1++;
		*buf++ = hex[val >> 4];
		*buf++ = hex[val & 0xf];
	}

	return *base;
}

char *sha1_pack_name(const unsigned char *sha1)
{
	static char *name, *base;

	return sha1_get_pack_name(sha1, &name, &base, "pack");
}

char *sha1_pack_index_name(const unsigned char *sha1)
{
	static char *name, *base;

	return sha1_get_pack_name(sha1, &name, &base, "idx");
}

struct alternate_object_database *alt_odb_list;
static struct alternate_object_database **alt_odb_tail;

/*
 * Prepare alternate object database registry.
 *
 * The variable alt_odb_list points at the list of struct
 * alternate_object_database.  The elements on this list come from
 * non-empty elements from colon separated ALTERNATE_DB_ENVIRONMENT
 * environment variable, and $GIT_OBJECT_DIRECTORY/info/alternates,
 * whose contents is similar to that environment variable but can be
 * LF separated.  Its base points at a statically allocated buffer that
 * contains "/the/directory/corresponding/to/.git/objects/...", while
 * its name points just after the slash at the end of ".git/objects/"
 * in the example above, and has enough space to hold 40-byte hex
 * SHA1, an extra slash for the first level indirection, and the
 * terminating NUL.
 */
static int link_alt_odb_entry(const char *entry, const char *relative_base,
	int depth, const char *normalized_objdir)
{
	struct alternate_object_database *ent;
	struct alternate_object_database *alt;
	int pfxlen, entlen;
	struct strbuf pathbuf = STRBUF_INIT;

	if (!is_absolute_path(entry) && relative_base) {
		strbuf_addstr(&pathbuf, real_path(relative_base));
		strbuf_addch(&pathbuf, '/');
	}
	strbuf_addstr(&pathbuf, entry);

	normalize_path_copy(pathbuf.buf, pathbuf.buf);

	pfxlen = strlen(pathbuf.buf);

	/*
	 * The trailing slash after the directory name is given by
	 * this function at the end. Remove duplicates.
	 */
	while (pfxlen && pathbuf.buf[pfxlen-1] == '/')
		pfxlen -= 1;

	entlen = pfxlen + 43; /* '/' + 2 hex + '/' + 38 hex + NUL */
	ent = xmalloc(sizeof(*ent) + entlen);
	memcpy(ent->base, pathbuf.buf, pfxlen);
	strbuf_release(&pathbuf);

	ent->name = ent->base + pfxlen + 1;
	ent->base[pfxlen + 3] = '/';
	ent->base[pfxlen] = ent->base[entlen-1] = 0;

	/* Detect cases where alternate disappeared */
	if (!is_directory(ent->base)) {
		error("object directory %s does not exist; "
		      "check .git/objects/info/alternates.",
		      ent->base);
		free(ent);
		return -1;
	}

	/* Prevent the common mistake of listing the same
	 * thing twice, or object directory itself.
	 */
	for (alt = alt_odb_list; alt; alt = alt->next) {
		if (pfxlen == alt->name - alt->base - 1 &&
		    !memcmp(ent->base, alt->base, pfxlen)) {
			free(ent);
			return -1;
		}
	}
	if (!strcmp_icase(ent->base, normalized_objdir)) {
		free(ent);
		return -1;
	}

	/* add the alternate entry */
	*alt_odb_tail = ent;
	alt_odb_tail = &(ent->next);
	ent->next = NULL;

	/* recursively add alternates */
	read_info_alternates(ent->base, depth + 1);

	ent->base[pfxlen] = '/';

	return 0;
}

static void link_alt_odb_entries(const char *alt, int len, int sep,
				 const char *relative_base, int depth)
{
	struct string_list entries = STRING_LIST_INIT_NODUP;
	char *alt_copy;
	int i;
	struct strbuf objdirbuf = STRBUF_INIT;

	if (depth > 5) {
		error("%s: ignoring alternate object stores, nesting too deep.",
				relative_base);
		return;
	}

	strbuf_add_absolute_path(&objdirbuf, get_object_directory());
	normalize_path_copy(objdirbuf.buf, objdirbuf.buf);

	alt_copy = xmemdupz(alt, len);
	string_list_split_in_place(&entries, alt_copy, sep, -1);
	for (i = 0; i < entries.nr; i++) {
		const char *entry = entries.items[i].string;
		if (entry[0] == '\0' || entry[0] == '#')
			continue;
		if (!is_absolute_path(entry) && depth) {
			error("%s: ignoring relative alternate object store %s",
					relative_base, entry);
		} else {
			link_alt_odb_entry(entry, relative_base, depth, objdirbuf.buf);
		}
	}
	string_list_clear(&entries, 0);
	free(alt_copy);
	strbuf_release(&objdirbuf);
}

void read_info_alternates(const char * relative_base, int depth)
{
	char *map;
	size_t mapsz;
	struct stat st;
	const char alt_file_name[] = "info/alternates";
	/* Given that relative_base is no longer than PATH_MAX,
	   ensure that "path" has enough space to append "/", the
	   file name, "info/alternates", and a trailing NUL.  */
	char path[PATH_MAX + 1 + sizeof alt_file_name];
	int fd;

	sprintf(path, "%s/%s", relative_base, alt_file_name);
	fd = git_open_noatime(path);
	if (fd < 0)
		return;
	if (fstat(fd, &st) || (st.st_size == 0)) {
		close(fd);
		return;
	}
	mapsz = xsize_t(st.st_size);
	map = xmmap(NULL, mapsz, PROT_READ, MAP_PRIVATE, fd, 0);
	close(fd);

	link_alt_odb_entries(map, mapsz, '\n', relative_base, depth);

	munmap(map, mapsz);
}

void add_to_alternates_file(const char *reference)
{
	struct lock_file *lock = xcalloc(1, sizeof(struct lock_file));
	int fd = hold_lock_file_for_append(lock, git_path("objects/info/alternates"), LOCK_DIE_ON_ERROR);
	char *alt = mkpath("%s\n", reference);
	write_or_die(fd, alt, strlen(alt));
	if (commit_lock_file(lock))
		die("could not close alternates file");
	if (alt_odb_tail)
		link_alt_odb_entries(alt, strlen(alt), '\n', NULL, 0);
}

int foreach_alt_odb(alt_odb_fn fn, void *cb)
{
	struct alternate_object_database *ent;
	int r = 0;

	prepare_alt_odb();
	for (ent = alt_odb_list; ent; ent = ent->next) {
		r = fn(ent, cb);
		if (r)
			break;
	}
	return r;
}

void prepare_alt_odb(void)
{
	const char *alt;

	if (alt_odb_tail)
		return;

	alt = getenv(ALTERNATE_DB_ENVIRONMENT);
	if (!alt) alt = "";

	alt_odb_tail = &alt_odb_list;
	link_alt_odb_entries(alt, strlen(alt), PATH_SEP, NULL, 0);

	read_info_alternates(get_object_directory(), 0);
}

static int freshen_file(const char *fn)
{
	struct utimbuf t;
	t.actime = t.modtime = time(NULL);
	return !utime(fn, &t);
}

static int check_and_freshen_file(const char *fn, int freshen)
{
	if (access(fn, F_OK))
		return 0;
	if (freshen && freshen_file(fn))
		return 0;
	return 1;
}

static int check_and_freshen_local(const unsigned char *sha1, int freshen)
{
	return check_and_freshen_file(sha1_file_name(sha1), freshen);
}

static int check_and_freshen_nonlocal(const unsigned char *sha1, int freshen)
{
	struct alternate_object_database *alt;
	prepare_alt_odb();
	for (alt = alt_odb_list; alt; alt = alt->next) {
		fill_sha1_path(alt->name, sha1);
		if (check_and_freshen_file(alt->base, freshen))
			return 1;
	}
	return 0;
}

static int check_and_freshen(const unsigned char *sha1, int freshen)
{
	return check_and_freshen_local(sha1, freshen) ||
	       check_and_freshen_nonlocal(sha1, freshen);
}

int has_loose_object_nonlocal(const unsigned char *sha1)
{
	return check_and_freshen_nonlocal(sha1, 0);
}

static int has_loose_object(const unsigned char *sha1)
{
	return check_and_freshen(sha1, 0);
}

static unsigned int pack_used_ctr;
static unsigned int pack_mmap_calls;
static unsigned int peak_pack_open_windows;
static unsigned int pack_open_windows;
static unsigned int pack_open_fds;
static unsigned int pack_max_fds;
static size_t peak_pack_mapped;
static size_t pack_mapped;
struct packed_git *packed_git;

void pack_report(void)
{
	fprintf(stderr,
		"pack_report: getpagesize()            = %10" SZ_FMT "\n"
		"pack_report: core.packedGitWindowSize = %10" SZ_FMT "\n"
		"pack_report: core.packedGitLimit      = %10" SZ_FMT "\n",
		sz_fmt(getpagesize()),
		sz_fmt(packed_git_window_size),
		sz_fmt(packed_git_limit));
	fprintf(stderr,
		"pack_report: pack_used_ctr            = %10u\n"
		"pack_report: pack_mmap_calls          = %10u\n"
		"pack_report: pack_open_windows        = %10u / %10u\n"
		"pack_report: pack_mapped              = "
			"%10" SZ_FMT " / %10" SZ_FMT "\n",
		pack_used_ctr,
		pack_mmap_calls,
		pack_open_windows, peak_pack_open_windows,
		sz_fmt(pack_mapped), sz_fmt(peak_pack_mapped));
}

/*
 * Open and mmap the index file at path, perform a couple of
 * consistency checks, then record its information to p.  Return 0 on
 * success.
 */
static int check_packed_git_idx(const char *path, struct packed_git *p)
{
	void *idx_map;
	struct pack_idx_header *hdr;
	size_t idx_size;
	uint32_t version, nr, i, *index;
	int fd = git_open_noatime(path);
	struct stat st;

	if (fd < 0)
		return -1;
	if (fstat(fd, &st)) {
		close(fd);
		return -1;
	}
	idx_size = xsize_t(st.st_size);
	if (idx_size < 4 * 256 + 20 + 20) {
		close(fd);
		return error("index file %s is too small", path);
	}
	idx_map = xmmap(NULL, idx_size, PROT_READ, MAP_PRIVATE, fd, 0);
	close(fd);

	hdr = idx_map;
	if (hdr->idx_signature == htonl(PACK_IDX_SIGNATURE)) {
		version = ntohl(hdr->idx_version);
		if (version < 2 || version > 2) {
			munmap(idx_map, idx_size);
			return error("index file %s is version %"PRIu32
				     " and is not supported by this binary"
				     " (try upgrading GIT to a newer version)",
				     path, version);
		}
	} else
		version = 1;

	nr = 0;
	index = idx_map;
	if (version > 1)
		index += 2;  /* skip index header */
	for (i = 0; i < 256; i++) {
		uint32_t n = ntohl(index[i]);
		if (n < nr) {
			munmap(idx_map, idx_size);
			return error("non-monotonic index %s", path);
		}
		nr = n;
	}

	if (version == 1) {
		/*
		 * Total size:
		 *  - 256 index entries 4 bytes each
		 *  - 24-byte entries * nr (20-byte sha1 + 4-byte offset)
		 *  - 20-byte SHA1 of the packfile
		 *  - 20-byte SHA1 file checksum
		 */
		if (idx_size != 4*256 + nr * 24 + 20 + 20) {
			munmap(idx_map, idx_size);
			return error("wrong index v1 file size in %s", path);
		}
	} else if (version == 2) {
		/*
		 * Minimum size:
		 *  - 8 bytes of header
		 *  - 256 index entries 4 bytes each
		 *  - 20-byte sha1 entry * nr
		 *  - 4-byte crc entry * nr
		 *  - 4-byte offset entry * nr
		 *  - 20-byte SHA1 of the packfile
		 *  - 20-byte SHA1 file checksum
		 * And after the 4-byte offset table might be a
		 * variable sized table containing 8-byte entries
		 * for offsets larger than 2^31.
		 */
		unsigned long min_size = 8 + 4*256 + nr*(20 + 4 + 4) + 20 + 20;
		unsigned long max_size = min_size;
		if (nr)
			max_size += (nr - 1)*8;
		if (idx_size < min_size || idx_size > max_size) {
			munmap(idx_map, idx_size);
			return error("wrong index v2 file size in %s", path);
		}
		if (idx_size != min_size &&
		    /*
		     * make sure we can deal with large pack offsets.
		     * 31-bit signed offset won't be enough, neither
		     * 32-bit unsigned one will be.
		     */
		    (sizeof(off_t) <= 4)) {
			munmap(idx_map, idx_size);
			return error("pack too large for current definition of off_t in %s", path);
		}
	}

	p->index_version = version;
	p->index_data = idx_map;
	p->index_size = idx_size;
	p->num_objects = nr;
	return 0;
}

int open_pack_index(struct packed_git *p)
{
	char *idx_name;
	int ret;

	if (p->index_data)
		return 0;

	idx_name = xstrdup(p->pack_name);
	strcpy(idx_name + strlen(idx_name) - strlen(".pack"), ".idx");
	ret = check_packed_git_idx(idx_name, p);
	free(idx_name);
	return ret;
}

static void scan_windows(struct packed_git *p,
	struct packed_git **lru_p,
	struct pack_window **lru_w,
	struct pack_window **lru_l)
{
	struct pack_window *w, *w_l;

	for (w_l = NULL, w = p->windows; w; w = w->next) {
		if (!w->inuse_cnt) {
			if (!*lru_w || w->last_used < (*lru_w)->last_used) {
				*lru_p = p;
				*lru_w = w;
				*lru_l = w_l;
			}
		}
		w_l = w;
	}
}

static int unuse_one_window(struct packed_git *current)
{
	struct packed_git *p, *lru_p = NULL;
	struct pack_window *lru_w = NULL, *lru_l = NULL;

	if (current)
		scan_windows(current, &lru_p, &lru_w, &lru_l);
	for (p = packed_git; p; p = p->next)
		scan_windows(p, &lru_p, &lru_w, &lru_l);
	if (lru_p) {
		munmap(lru_w->base, lru_w->len);
		pack_mapped -= lru_w->len;
		if (lru_l)
			lru_l->next = lru_w->next;
		else
			lru_p->windows = lru_w->next;
		free(lru_w);
		pack_open_windows--;
		return 1;
	}
	return 0;
}

void release_pack_memory(size_t need)
{
	size_t cur = pack_mapped;
	while (need >= (cur - pack_mapped) && unuse_one_window(NULL))
		; /* nothing */
}

static void mmap_limit_check(size_t length)
{
	static size_t limit = 0;
	if (!limit) {
		limit = git_env_ulong("GIT_MMAP_LIMIT", 0);
		if (!limit)
			limit = SIZE_MAX;
	}
	if (length > limit)
		die("attempting to mmap %"PRIuMAX" over limit %"PRIuMAX,
		    (uintmax_t)length, (uintmax_t)limit);
}

void *xmmap(void *start, size_t length,
	int prot, int flags, int fd, off_t offset)
{
	void *ret;

	mmap_limit_check(length);
	ret = mmap(start, length, prot, flags, fd, offset);
	if (ret == MAP_FAILED) {
		if (!length)
			return NULL;
		release_pack_memory(length);
		ret = mmap(start, length, prot, flags, fd, offset);
		if (ret == MAP_FAILED)
			die_errno("Out of memory? mmap failed");
	}
	return ret;
}

void close_pack_windows(struct packed_git *p)
{
	while (p->windows) {
		struct pack_window *w = p->windows;

		if (w->inuse_cnt)
			die("pack '%s' still has open windows to it",
			    p->pack_name);
		munmap(w->base, w->len);
		pack_mapped -= w->len;
		pack_open_windows--;
		p->windows = w->next;
		free(w);
	}
}

/*
 * The LRU pack is the one with the oldest MRU window, preferring packs
 * with no used windows, or the oldest mtime if it has no windows allocated.
 */
static void find_lru_pack(struct packed_git *p, struct packed_git **lru_p, struct pack_window **mru_w, int *accept_windows_inuse)
{
	struct pack_window *w, *this_mru_w;
	int has_windows_inuse = 0;

	/*
	 * Reject this pack if it has windows and the previously selected
	 * one does not.  If this pack does not have windows, reject
	 * it if the pack file is newer than the previously selected one.
	 */
	if (*lru_p && !*mru_w && (p->windows || p->mtime > (*lru_p)->mtime))
		return;

	for (w = this_mru_w = p->windows; w; w = w->next) {
		/*
		 * Reject this pack if any of its windows are in use,
		 * but the previously selected pack did not have any
		 * inuse windows.  Otherwise, record that this pack
		 * has windows in use.
		 */
		if (w->inuse_cnt) {
			if (*accept_windows_inuse)
				has_windows_inuse = 1;
			else
				return;
		}

		if (w->last_used > this_mru_w->last_used)
			this_mru_w = w;

		/*
		 * Reject this pack if it has windows that have been
		 * used more recently than the previously selected pack.
		 * If the previously selected pack had windows inuse and
		 * we have not encountered a window in this pack that is
		 * inuse, skip this check since we prefer a pack with no
		 * inuse windows to one that has inuse windows.
		 */
		if (*mru_w && *accept_windows_inuse == has_windows_inuse &&
		    this_mru_w->last_used > (*mru_w)->last_used)
			return;
	}

	/*
	 * Select this pack.
	 */
	*mru_w = this_mru_w;
	*lru_p = p;
	*accept_windows_inuse = has_windows_inuse;
}

static int close_one_pack(void)
{
	struct packed_git *p, *lru_p = NULL;
	struct pack_window *mru_w = NULL;
	int accept_windows_inuse = 1;

	for (p = packed_git; p; p = p->next) {
		if (p->pack_fd == -1)
			continue;
		find_lru_pack(p, &lru_p, &mru_w, &accept_windows_inuse);
	}

	if (lru_p) {
		close(lru_p->pack_fd);
		pack_open_fds--;
		lru_p->pack_fd = -1;
		return 1;
	}

	return 0;
}

void unuse_pack(struct pack_window **w_cursor)
{
	struct pack_window *w = *w_cursor;
	if (w) {
		w->inuse_cnt--;
		*w_cursor = NULL;
	}
}

void close_pack_index(struct packed_git *p)
{
	if (p->index_data) {
		munmap((void *)p->index_data, p->index_size);
		p->index_data = NULL;
	}
}

/*
 * This is used by git-repack in case a newly created pack happens to
 * contain the same set of objects as an existing one.  In that case
 * the resulting file might be different even if its name would be the
 * same.  It is best to close any reference to the old pack before it is
 * replaced on disk.  Of course no index pointers or windows for given pack
 * must subsist at this point.  If ever objects from this pack are requested
 * again, the new version of the pack will be reinitialized through
 * reprepare_packed_git().
 */
void free_pack_by_name(const char *pack_name)
{
	struct packed_git *p, **pp = &packed_git;

	while (*pp) {
		p = *pp;
		if (strcmp(pack_name, p->pack_name) == 0) {
			clear_delta_base_cache();
			close_pack_windows(p);
			if (p->pack_fd != -1) {
				close(p->pack_fd);
				pack_open_fds--;
			}
			close_pack_index(p);
			free(p->bad_object_sha1);
			*pp = p->next;
			if (last_found_pack == p)
				last_found_pack = NULL;
			free(p);
			return;
		}
		pp = &p->next;
	}
}

static unsigned int get_max_fd_limit(void)
{
#ifdef RLIMIT_NOFILE
	{
		struct rlimit lim;

		if (!getrlimit(RLIMIT_NOFILE, &lim))
			return lim.rlim_cur;
	}
#endif

#ifdef _SC_OPEN_MAX
	{
		long open_max = sysconf(_SC_OPEN_MAX);
		if (0 < open_max)
			return open_max;
		/*
		 * Otherwise, we got -1 for one of the two
		 * reasons:
		 *
		 * (1) sysconf() did not understand _SC_OPEN_MAX
		 *     and signaled an error with -1; or
		 * (2) sysconf() said there is no limit.
		 *
		 * We _could_ clear errno before calling sysconf() to
		 * tell these two cases apart and return a huge number
		 * in the latter case to let the caller cap it to a
		 * value that is not so selfish, but letting the
		 * fallback OPEN_MAX codepath take care of these cases
		 * is a lot simpler.
		 */
	}
#endif

#ifdef OPEN_MAX
	return OPEN_MAX;
#else
	return 1; /* see the caller ;-) */
#endif
}

/*
 * Do not call this directly as this leaks p->pack_fd on error return;
 * call open_packed_git() instead.
 */
static int open_packed_git_1(struct packed_git *p)
{
	struct stat st;
	struct pack_header hdr;
	unsigned char sha1[20];
	unsigned char *idx_sha1;
	long fd_flag;

	if (!p->index_data && open_pack_index(p))
		return error("packfile %s index unavailable", p->pack_name);

	if (!pack_max_fds) {
		unsigned int max_fds = get_max_fd_limit();

		/* Save 3 for stdin/stdout/stderr, 22 for work */
		if (25 < max_fds)
			pack_max_fds = max_fds - 25;
		else
			pack_max_fds = 1;
	}

	while (pack_max_fds <= pack_open_fds && close_one_pack())
		; /* nothing */

	p->pack_fd = git_open_noatime(p->pack_name);
	if (p->pack_fd < 0 || fstat(p->pack_fd, &st))
		return -1;
	pack_open_fds++;

	/* If we created the struct before we had the pack we lack size. */
	if (!p->pack_size) {
		if (!S_ISREG(st.st_mode))
			return error("packfile %s not a regular file", p->pack_name);
		p->pack_size = st.st_size;
	} else if (p->pack_size != st.st_size)
		return error("packfile %s size changed", p->pack_name);

	/* We leave these file descriptors open with sliding mmap;
	 * there is no point keeping them open across exec(), though.
	 */
	fd_flag = fcntl(p->pack_fd, F_GETFD, 0);
	if (fd_flag < 0)
		return error("cannot determine file descriptor flags");
	fd_flag |= FD_CLOEXEC;
	if (fcntl(p->pack_fd, F_SETFD, fd_flag) == -1)
		return error("cannot set FD_CLOEXEC");

	/* Verify we recognize this pack file format. */
	if (read_in_full(p->pack_fd, &hdr, sizeof(hdr)) != sizeof(hdr))
		return error("file %s is far too short to be a packfile", p->pack_name);
	if (hdr.hdr_signature != htonl(PACK_SIGNATURE))
		return error("file %s is not a GIT packfile", p->pack_name);
	if (!pack_version_ok(hdr.hdr_version))
		return error("packfile %s is version %"PRIu32" and not"
			" supported (try upgrading GIT to a newer version)",
			p->pack_name, ntohl(hdr.hdr_version));

	/* Verify the pack matches its index. */
	if (p->num_objects != ntohl(hdr.hdr_entries))
		return error("packfile %s claims to have %"PRIu32" objects"
			     " while index indicates %"PRIu32" objects",
			     p->pack_name, ntohl(hdr.hdr_entries),
			     p->num_objects);
	if (lseek(p->pack_fd, p->pack_size - sizeof(sha1), SEEK_SET) == -1)
		return error("end of packfile %s is unavailable", p->pack_name);
	if (read_in_full(p->pack_fd, sha1, sizeof(sha1)) != sizeof(sha1))
		return error("packfile %s signature is unavailable", p->pack_name);
	idx_sha1 = ((unsigned char *)p->index_data) + p->index_size - 40;
	if (hashcmp(sha1, idx_sha1))
		return error("packfile %s does not match index", p->pack_name);
	return 0;
}

static int open_packed_git(struct packed_git *p)
{
	if (!open_packed_git_1(p))
		return 0;
	if (p->pack_fd != -1) {
		close(p->pack_fd);
		pack_open_fds--;
		p->pack_fd = -1;
	}
	return -1;
}

static int in_window(struct pack_window *win, off_t offset)
{
	/* We must promise at least 20 bytes (one hash) after the
	 * offset is available from this window, otherwise the offset
	 * is not actually in this window and a different window (which
	 * has that one hash excess) must be used.  This is to support
	 * the object header and delta base parsing routines below.
	 */
	off_t win_off = win->offset;
	return win_off <= offset
		&& (offset + 20) <= (win_off + win->len);
}

unsigned char *use_pack(struct packed_git *p,
		struct pack_window **w_cursor,
		off_t offset,
		unsigned long *left)
{
	struct pack_window *win = *w_cursor;

	/* Since packfiles end in a hash of their content and it's
	 * pointless to ask for an offset into the middle of that
	 * hash, and the in_window function above wouldn't match
	 * don't allow an offset too close to the end of the file.
	 */
	if (!p->pack_size && p->pack_fd == -1 && open_packed_git(p))
		die("packfile %s cannot be accessed", p->pack_name);
	if (offset > (p->pack_size - 20))
		die("offset beyond end of packfile (truncated pack?)");

	if (!win || !in_window(win, offset)) {
		if (win)
			win->inuse_cnt--;
		for (win = p->windows; win; win = win->next) {
			if (in_window(win, offset))
				break;
		}
		if (!win) {
			size_t window_align = packed_git_window_size / 2;
			off_t len;

			if (p->pack_fd == -1 && open_packed_git(p))
				die("packfile %s cannot be accessed", p->pack_name);

			win = xcalloc(1, sizeof(*win));
			win->offset = (offset / window_align) * window_align;
			len = p->pack_size - win->offset;
			if (len > packed_git_window_size)
				len = packed_git_window_size;
			win->len = (size_t)len;
			pack_mapped += win->len;
			while (packed_git_limit < pack_mapped
				&& unuse_one_window(p))
				; /* nothing */
			win->base = xmmap(NULL, win->len,
				PROT_READ, MAP_PRIVATE,
				p->pack_fd, win->offset);
			if (win->base == MAP_FAILED)
				die("packfile %s cannot be mapped: %s",
					p->pack_name,
					strerror(errno));
			if (!win->offset && win->len == p->pack_size
				&& !p->do_not_close) {
				close(p->pack_fd);
				pack_open_fds--;
				p->pack_fd = -1;
			}
			pack_mmap_calls++;
			pack_open_windows++;
			if (pack_mapped > peak_pack_mapped)
				peak_pack_mapped = pack_mapped;
			if (pack_open_windows > peak_pack_open_windows)
				peak_pack_open_windows = pack_open_windows;
			win->next = p->windows;
			p->windows = win;
		}
	}
	if (win != *w_cursor) {
		win->last_used = pack_used_ctr++;
		win->inuse_cnt++;
		*w_cursor = win;
	}
	offset -= win->offset;
	if (left)
		*left = win->len - xsize_t(offset);
	return win->base + offset;
}

static struct packed_git *alloc_packed_git(int extra)
{
	struct packed_git *p = xmalloc(sizeof(*p) + extra);
	memset(p, 0, sizeof(*p));
	p->pack_fd = -1;
	return p;
}

static void try_to_free_pack_memory(size_t size)
{
	release_pack_memory(size);
}

struct packed_git *add_packed_git(const char *path, int path_len, int local)
{
	static int have_set_try_to_free_routine;
	struct stat st;
	struct packed_git *p = alloc_packed_git(path_len + 2);

	if (!have_set_try_to_free_routine) {
		have_set_try_to_free_routine = 1;
		set_try_to_free_routine(try_to_free_pack_memory);
	}

	/*
	 * Make sure a corresponding .pack file exists and that
	 * the index looks sane.
	 */
	path_len -= strlen(".idx");
	if (path_len < 1) {
		free(p);
		return NULL;
	}
	memcpy(p->pack_name, path, path_len);

	strcpy(p->pack_name + path_len, ".keep");
	if (!access(p->pack_name, F_OK))
		p->pack_keep = 1;

	strcpy(p->pack_name + path_len, ".pack");
	if (stat(p->pack_name, &st) || !S_ISREG(st.st_mode)) {
		free(p);
		return NULL;
	}

	/* ok, it looks sane as far as we can check without
	 * actually mapping the pack file.
	 */
	p->pack_size = st.st_size;
	p->pack_local = local;
	p->mtime = st.st_mtime;
	if (path_len < 40 || get_sha1_hex(path + path_len - 40, p->sha1))
		hashclr(p->sha1);
	return p;
}

struct packed_git *parse_pack_index(unsigned char *sha1, const char *idx_path)
{
	const char *path = sha1_pack_name(sha1);
	struct packed_git *p = alloc_packed_git(strlen(path) + 1);

	strcpy(p->pack_name, path);
	hashcpy(p->sha1, sha1);
	if (check_packed_git_idx(idx_path, p)) {
		free(p);
		return NULL;
	}

	return p;
}

void install_packed_git(struct packed_git *pack)
{
	if (pack->pack_fd != -1)
		pack_open_fds++;

	pack->next = packed_git;
	packed_git = pack;
}

void (*report_garbage)(const char *desc, const char *path);

static void report_helper(const struct string_list *list,
			  int seen_bits, int first, int last)
{
	const char *msg;
	switch (seen_bits) {
	case 0:
		msg = "no corresponding .idx or .pack";
		break;
	case 1:
		msg = "no corresponding .idx";
		break;
	case 2:
		msg = "no corresponding .pack";
		break;
	default:
		return;
	}
	for (; first < last; first++)
		report_garbage(msg, list->items[first].string);
}

static void report_pack_garbage(struct string_list *list)
{
	int i, baselen = -1, first = 0, seen_bits = 0;

	if (!report_garbage)
		return;

	string_list_sort(list);

	for (i = 0; i < list->nr; i++) {
		const char *path = list->items[i].string;
		if (baselen != -1 &&
		    strncmp(path, list->items[first].string, baselen)) {
			report_helper(list, seen_bits, first, i);
			baselen = -1;
			seen_bits = 0;
		}
		if (baselen == -1) {
			const char *dot = strrchr(path, '.');
			if (!dot) {
				report_garbage("garbage found", path);
				continue;
			}
			baselen = dot - path + 1;
			first = i;
		}
		if (!strcmp(path + baselen, "pack"))
			seen_bits |= 1;
		else if (!strcmp(path + baselen, "idx"))
			seen_bits |= 2;
	}
	report_helper(list, seen_bits, first, list->nr);
}

static void prepare_packed_git_one(char *objdir, int local)
{
	struct strbuf path = STRBUF_INIT;
	size_t dirnamelen;
	DIR *dir;
	struct dirent *de;
	struct string_list garbage = STRING_LIST_INIT_DUP;

	strbuf_addstr(&path, objdir);
	strbuf_addstr(&path, "/pack");
	dir = opendir(path.buf);
	if (!dir) {
		if (errno != ENOENT)
			error("unable to open object pack directory: %s: %s",
			      path.buf, strerror(errno));
		strbuf_release(&path);
		return;
	}
	strbuf_addch(&path, '/');
	dirnamelen = path.len;
	while ((de = readdir(dir)) != NULL) {
		struct packed_git *p;
		size_t base_len;

		if (is_dot_or_dotdot(de->d_name))
			continue;

		strbuf_setlen(&path, dirnamelen);
		strbuf_addstr(&path, de->d_name);

		base_len = path.len;
		if (strip_suffix_mem(path.buf, &base_len, ".idx")) {
			/* Don't reopen a pack we already have. */
			for (p = packed_git; p; p = p->next) {
				size_t len;
				if (strip_suffix(p->pack_name, ".pack", &len) &&
				    len == base_len &&
				    !memcmp(p->pack_name, path.buf, len))
					break;
			}
			if (p == NULL &&
			    /*
			     * See if it really is a valid .idx file with
			     * corresponding .pack file that we can map.
			     */
			    (p = add_packed_git(path.buf, path.len, local)) != NULL)
				install_packed_git(p);
		}

		if (!report_garbage)
			continue;

		if (ends_with(de->d_name, ".idx") ||
		    ends_with(de->d_name, ".pack") ||
		    ends_with(de->d_name, ".bitmap") ||
		    ends_with(de->d_name, ".keep"))
			string_list_append(&garbage, path.buf);
		else
			report_garbage("garbage found", path.buf);
	}
	closedir(dir);
	report_pack_garbage(&garbage);
	string_list_clear(&garbage, 0);
	strbuf_release(&path);
}

static int sort_pack(const void *a_, const void *b_)
{
	struct packed_git *a = *((struct packed_git **)a_);
	struct packed_git *b = *((struct packed_git **)b_);
	int st;

	/*
	 * Local packs tend to contain objects specific to our
	 * variant of the project than remote ones.  In addition,
	 * remote ones could be on a network mounted filesystem.
	 * Favor local ones for these reasons.
	 */
	st = a->pack_local - b->pack_local;
	if (st)
		return -st;

	/*
	 * Younger packs tend to contain more recent objects,
	 * and more recent objects tend to get accessed more
	 * often.
	 */
	if (a->mtime < b->mtime)
		return 1;
	else if (a->mtime == b->mtime)
		return 0;
	return -1;
}

static void rearrange_packed_git(void)
{
	struct packed_git **ary, *p;
	int i, n;

	for (n = 0, p = packed_git; p; p = p->next)
		n++;
	if (n < 2)
		return;

	/* prepare an array of packed_git for easier sorting */
	ary = xcalloc(n, sizeof(struct packed_git *));
	for (n = 0, p = packed_git; p; p = p->next)
		ary[n++] = p;

	qsort(ary, n, sizeof(struct packed_git *), sort_pack);

	/* link them back again */
	for (i = 0; i < n - 1; i++)
		ary[i]->next = ary[i + 1];
	ary[n - 1]->next = NULL;
	packed_git = ary[0];

	free(ary);
}

static int prepare_packed_git_run_once = 0;
void prepare_packed_git(void)
{
	struct alternate_object_database *alt;

	if (prepare_packed_git_run_once)
		return;
	prepare_packed_git_one(get_object_directory(), 1);
	prepare_alt_odb();
	for (alt = alt_odb_list; alt; alt = alt->next) {
		alt->name[-1] = 0;
		prepare_packed_git_one(alt->base, 0);
		alt->name[-1] = '/';
	}
	rearrange_packed_git();
	prepare_packed_git_run_once = 1;
}

void reprepare_packed_git(void)
{
	prepare_packed_git_run_once = 0;
	prepare_packed_git();
}

static void mark_bad_packed_object(struct packed_git *p,
				   const unsigned char *sha1)
{
	unsigned i;
	for (i = 0; i < p->num_bad_objects; i++)
		if (!hashcmp(sha1, p->bad_object_sha1 + 20 * i))
			return;
	p->bad_object_sha1 = xrealloc(p->bad_object_sha1, 20 * (p->num_bad_objects + 1));
	hashcpy(p->bad_object_sha1 + 20 * p->num_bad_objects, sha1);
	p->num_bad_objects++;
}

static const struct packed_git *has_packed_and_bad(const unsigned char *sha1)
{
	struct packed_git *p;
	unsigned i;

	for (p = packed_git; p; p = p->next)
		for (i = 0; i < p->num_bad_objects; i++)
			if (!hashcmp(sha1, p->bad_object_sha1 + 20 * i))
				return p;
	return NULL;
}

/*
 * With an in-core object data in "map", rehash it to make sure the
 * object name actually matches "sha1" to detect object corruption.
 * With "map" == NULL, try reading the object named with "sha1" using
 * the streaming interface and rehash it to do the same.
 */
int check_sha1_signature(const unsigned char *sha1, void *map,
			 unsigned long size, const char *type)
{
	unsigned char real_sha1[20];
	enum object_type obj_type;
	struct git_istream *st;
	git_SHA_CTX c;
	char hdr[32];
	int hdrlen;

	if (map) {
		hash_sha1_file(map, size, type, real_sha1);
		return hashcmp(sha1, real_sha1) ? -1 : 0;
	}

	st = open_istream(sha1, &obj_type, &size, NULL);
	if (!st)
		return -1;

	/* Generate the header */
	hdrlen = sprintf(hdr, "%s %lu", typename(obj_type), size) + 1;

	/* Sha1.. */
	git_SHA1_Init(&c);
	git_SHA1_Update(&c, hdr, hdrlen);
	for (;;) {
		char buf[1024 * 16];
		ssize_t readlen = read_istream(st, buf, sizeof(buf));

		if (readlen < 0) {
			close_istream(st);
			return -1;
		}
		if (!readlen)
			break;
		git_SHA1_Update(&c, buf, readlen);
	}
	git_SHA1_Final(real_sha1, &c);
	close_istream(st);
	return hashcmp(sha1, real_sha1) ? -1 : 0;
}

int git_open_noatime(const char *name)
{
	static int sha1_file_open_flag = O_NOATIME;

	for (;;) {
		int fd = open(name, O_RDONLY | sha1_file_open_flag);
		if (fd >= 0)
			return fd;

		/* Might the failure be due to O_NOATIME? */
		if (errno != ENOENT && sha1_file_open_flag) {
			sha1_file_open_flag = 0;
			continue;
		}

		return -1;
	}
}

static int stat_sha1_file(const unsigned char *sha1, struct stat *st)
{
	struct alternate_object_database *alt;

	if (!lstat(sha1_file_name(sha1), st))
		return 0;

	prepare_alt_odb();
	errno = ENOENT;
	for (alt = alt_odb_list; alt; alt = alt->next) {
		fill_sha1_path(alt->name, sha1);
		if (!lstat(alt->base, st))
			return 0;
	}

	return -1;
}

static int open_sha1_file(const unsigned char *sha1)
{
	int fd;
	struct alternate_object_database *alt;
	int most_interesting_errno;

	fd = git_open_noatime(sha1_file_name(sha1));
	if (fd >= 0)
		return fd;
	most_interesting_errno = errno;

	prepare_alt_odb();
	for (alt = alt_odb_list; alt; alt = alt->next) {
		fill_sha1_path(alt->name, sha1);
		fd = git_open_noatime(alt->base);
		if (fd >= 0)
			return fd;
		if (most_interesting_errno == ENOENT)
			most_interesting_errno = errno;
	}
	errno = most_interesting_errno;
	return -1;
}

void *map_sha1_file(const unsigned char *sha1, unsigned long *size)
{
	void *map;
	int fd;

	fd = open_sha1_file(sha1);
	map = NULL;
	if (fd >= 0) {
		struct stat st;

		if (!fstat(fd, &st)) {
			*size = xsize_t(st.st_size);
			if (!*size) {
				/* mmap() is forbidden on empty files */
				error("object file %s is empty", sha1_file_name(sha1));
				return NULL;
			}
			map = xmmap(NULL, *size, PROT_READ, MAP_PRIVATE, fd, 0);
		}
		close(fd);
	}
	return map;
}

unsigned long unpack_object_header_buffer(const unsigned char *buf,
		unsigned long len, enum object_type *type, unsigned long *sizep)
{
	unsigned shift;
	unsigned long size, c;
	unsigned long used = 0;

	c = buf[used++];
	*type = (c >> 4) & 7;
	size = c & 15;
	shift = 4;
	while (c & 0x80) {
		if (len <= used || bitsizeof(long) <= shift) {
			error("bad object header");
			size = used = 0;
			break;
		}
		c = buf[used++];
		size += (c & 0x7f) << shift;
		shift += 7;
	}
	*sizep = size;
	return used;
}

int unpack_sha1_header(git_zstream *stream, unsigned char *map, unsigned long mapsize, void *buffer, unsigned long bufsiz)
{
	/* Get the data stream */
	memset(stream, 0, sizeof(*stream));
	stream->next_in = map;
	stream->avail_in = mapsize;
	stream->next_out = buffer;
	stream->avail_out = bufsiz;

	git_inflate_init(stream);
	return git_inflate(stream, 0);
}

static void *unpack_sha1_rest(git_zstream *stream, void *buffer, unsigned long size, const unsigned char *sha1)
{
	int bytes = strlen(buffer) + 1;
	unsigned char *buf = xmallocz(size);
	unsigned long n;
	int status = Z_OK;

	n = stream->total_out - bytes;
	if (n > size)
		n = size;
	memcpy(buf, (char *) buffer + bytes, n);
	bytes = n;
	if (bytes <= size) {
		/*
		 * The above condition must be (bytes <= size), not
		 * (bytes < size).  In other words, even though we
		 * expect no more output and set avail_out to zero,
		 * the input zlib stream may have bytes that express
		 * "this concludes the stream", and we *do* want to
		 * eat that input.
		 *
		 * Otherwise we would not be able to test that we
		 * consumed all the input to reach the expected size;
		 * we also want to check that zlib tells us that all
		 * went well with status == Z_STREAM_END at the end.
		 */
		stream->next_out = buf + bytes;
		stream->avail_out = size - bytes;
		while (status == Z_OK)
			status = git_inflate(stream, Z_FINISH);
	}
	if (status == Z_STREAM_END && !stream->avail_in) {
		git_inflate_end(stream);
		return buf;
	}

	if (status < 0)
		error("corrupt loose object '%s'", sha1_to_hex(sha1));
	else if (stream->avail_in)
		error("garbage at end of loose object '%s'",
		      sha1_to_hex(sha1));
	free(buf);
	return NULL;
}

/*
 * We used to just use "sscanf()", but that's actually way
 * too permissive for what we want to check. So do an anal
 * object header parse by hand.
 */
int parse_sha1_header(const char *hdr, unsigned long *sizep)
{
	char type[10];
	int i;
	unsigned long size;

	/*
	 * The type can be at most ten bytes (including the
	 * terminating '\0' that we add), and is followed by
	 * a space.
	 */
	i = 0;
	for (;;) {
		char c = *hdr++;
		if (c == ' ')
			break;
		type[i++] = c;
		if (i >= sizeof(type))
			return -1;
	}
	type[i] = 0;

	/*
	 * The length must follow immediately, and be in canonical
	 * decimal format (ie "010" is not valid).
	 */
	size = *hdr++ - '0';
	if (size > 9)
		return -1;
	if (size) {
		for (;;) {
			unsigned long c = *hdr - '0';
			if (c > 9)
				break;
			hdr++;
			size = size * 10 + c;
		}
	}
	*sizep = size;

	/*
	 * The length must be followed by a zero byte
	 */
	return *hdr ? -1 : type_from_string(type);
}

static void *unpack_sha1_file(void *map, unsigned long mapsize, enum object_type *type, unsigned long *size, const unsigned char *sha1)
{
	int ret;
	git_zstream stream;
	char hdr[8192];

	ret = unpack_sha1_header(&stream, map, mapsize, hdr, sizeof(hdr));
	if (ret < Z_OK || (*type = parse_sha1_header(hdr, size)) < 0)
		return NULL;

	return unpack_sha1_rest(&stream, hdr, *size, sha1);
}

unsigned long get_size_from_delta(struct packed_git *p,
				  struct pack_window **w_curs,
			          off_t curpos)
{
	const unsigned char *data;
	unsigned char delta_head[20], *in;
	git_zstream stream;
	int st;

	memset(&stream, 0, sizeof(stream));
	stream.next_out = delta_head;
	stream.avail_out = sizeof(delta_head);

	git_inflate_init(&stream);
	do {
		in = use_pack(p, w_curs, curpos, &stream.avail_in);
		stream.next_in = in;
		st = git_inflate(&stream, Z_FINISH);
		curpos += stream.next_in - in;
	} while ((st == Z_OK || st == Z_BUF_ERROR) &&
		 stream.total_out < sizeof(delta_head));
	git_inflate_end(&stream);
	if ((st != Z_STREAM_END) && stream.total_out != sizeof(delta_head)) {
		error("delta data unpack-initial failed");
		return 0;
	}

	/* Examine the initial part of the delta to figure out
	 * the result size.
	 */
	data = delta_head;

	/* ignore base size */
	get_delta_hdr_size(&data, delta_head+sizeof(delta_head));

	/* Read the result size */
	return get_delta_hdr_size(&data, delta_head+sizeof(delta_head));
}

static off_t get_delta_base(struct packed_git *p,
				    struct pack_window **w_curs,
				    off_t *curpos,
				    enum object_type type,
				    off_t delta_obj_offset)
{
	unsigned char *base_info = use_pack(p, w_curs, *curpos, NULL);
	off_t base_offset;

	/* use_pack() assured us we have [base_info, base_info + 20)
	 * as a range that we can look at without walking off the
	 * end of the mapped window.  Its actually the hash size
	 * that is assured.  An OFS_DELTA longer than the hash size
	 * is stupid, as then a REF_DELTA would be smaller to store.
	 */
	if (type == OBJ_OFS_DELTA) {
		unsigned used = 0;
		unsigned char c = base_info[used++];
		base_offset = c & 127;
		while (c & 128) {
			base_offset += 1;
			if (!base_offset || MSB(base_offset, 7))
				return 0;  /* overflow */
			c = base_info[used++];
			base_offset = (base_offset << 7) + (c & 127);
		}
		base_offset = delta_obj_offset - base_offset;
		if (base_offset <= 0 || base_offset >= delta_obj_offset)
			return 0;  /* out of bound */
		*curpos += used;
	} else if (type == OBJ_REF_DELTA) {
		/* The base entry _must_ be in the same pack */
		base_offset = find_pack_entry_one(base_info, p);
		*curpos += 20;
	} else
		die("I am totally screwed");
	return base_offset;
}

/*
 * Like get_delta_base above, but we return the sha1 instead of the pack
 * offset. This means it is cheaper for REF deltas (we do not have to do
 * the final object lookup), but more expensive for OFS deltas (we
 * have to load the revidx to convert the offset back into a sha1).
 */
static const unsigned char *get_delta_base_sha1(struct packed_git *p,
						struct pack_window **w_curs,
						off_t curpos,
						enum object_type type,
						off_t delta_obj_offset)
{
	if (type == OBJ_REF_DELTA) {
		unsigned char *base = use_pack(p, w_curs, curpos, NULL);
		return base;
	} else if (type == OBJ_OFS_DELTA) {
		struct revindex_entry *revidx;
		off_t base_offset = get_delta_base(p, w_curs, &curpos,
						   type, delta_obj_offset);

		if (!base_offset)
			return NULL;

		revidx = find_pack_revindex(p, base_offset);
		if (!revidx)
			return NULL;

		return nth_packed_object_sha1(p, revidx->nr);
	} else
		return NULL;
}

int unpack_object_header(struct packed_git *p,
			 struct pack_window **w_curs,
			 off_t *curpos,
			 unsigned long *sizep)
{
	unsigned char *base;
	unsigned long left;
	unsigned long used;
	enum object_type type;

	/* use_pack() assures us we have [base, base + 20) available
	 * as a range that we can look at.  (Its actually the hash
	 * size that is assured.)  With our object header encoding
	 * the maximum deflated object size is 2^137, which is just
	 * insane, so we know won't exceed what we have been given.
	 */
	base = use_pack(p, w_curs, *curpos, &left);
	used = unpack_object_header_buffer(base, left, &type, sizep);
	if (!used) {
		type = OBJ_BAD;
	} else
		*curpos += used;

	return type;
}

static int retry_bad_packed_offset(struct packed_git *p, off_t obj_offset)
{
	int type;
	struct revindex_entry *revidx;
	const unsigned char *sha1;
	revidx = find_pack_revindex(p, obj_offset);
	if (!revidx)
		return OBJ_BAD;
	sha1 = nth_packed_object_sha1(p, revidx->nr);
	mark_bad_packed_object(p, sha1);
	type = sha1_object_info(sha1, NULL);
	if (type <= OBJ_NONE)
		return OBJ_BAD;
	return type;
}

#define POI_STACK_PREALLOC 64

static enum object_type packed_to_object_type(struct packed_git *p,
					      off_t obj_offset,
					      enum object_type type,
					      struct pack_window **w_curs,
					      off_t curpos)
{
	off_t small_poi_stack[POI_STACK_PREALLOC];
	off_t *poi_stack = small_poi_stack;
	int poi_stack_nr = 0, poi_stack_alloc = POI_STACK_PREALLOC;

	while (type == OBJ_OFS_DELTA || type == OBJ_REF_DELTA) {
		off_t base_offset;
		unsigned long size;
		/* Push the object we're going to leave behind */
		if (poi_stack_nr >= poi_stack_alloc && poi_stack == small_poi_stack) {
			poi_stack_alloc = alloc_nr(poi_stack_nr);
			poi_stack = xmalloc(sizeof(off_t)*poi_stack_alloc);
			memcpy(poi_stack, small_poi_stack, sizeof(off_t)*poi_stack_nr);
		} else {
			ALLOC_GROW(poi_stack, poi_stack_nr+1, poi_stack_alloc);
		}
		poi_stack[poi_stack_nr++] = obj_offset;
		/* If parsing the base offset fails, just unwind */
		base_offset = get_delta_base(p, w_curs, &curpos, type, obj_offset);
		if (!base_offset)
			goto unwind;
		curpos = obj_offset = base_offset;
		type = unpack_object_header(p, w_curs, &curpos, &size);
		if (type <= OBJ_NONE) {
			/* If getting the base itself fails, we first
			 * retry the base, otherwise unwind */
			type = retry_bad_packed_offset(p, base_offset);
			if (type > OBJ_NONE)
				goto out;
			goto unwind;
		}
	}

	switch (type) {
	case OBJ_BAD:
	case OBJ_COMMIT:
	case OBJ_TREE:
	case OBJ_BLOB:
	case OBJ_TAG:
		break;
	default:
		error("unknown object type %i at offset %"PRIuMAX" in %s",
		      type, (uintmax_t)obj_offset, p->pack_name);
		type = OBJ_BAD;
	}

out:
	if (poi_stack != small_poi_stack)
		free(poi_stack);
	return type;

unwind:
	while (poi_stack_nr) {
		obj_offset = poi_stack[--poi_stack_nr];
		type = retry_bad_packed_offset(p, obj_offset);
		if (type > OBJ_NONE)
			goto out;
	}
	type = OBJ_BAD;
	goto out;
}

static int packed_object_info(struct packed_git *p, off_t obj_offset,
			      struct object_info *oi)
{
	struct pack_window *w_curs = NULL;
	unsigned long size;
	off_t curpos = obj_offset;
	enum object_type type;

	/*
	 * We always get the representation type, but only convert it to
	 * a "real" type later if the caller is interested.
	 */
	type = unpack_object_header(p, &w_curs, &curpos, &size);

	if (oi->sizep) {
		if (type == OBJ_OFS_DELTA || type == OBJ_REF_DELTA) {
			off_t tmp_pos = curpos;
			off_t base_offset = get_delta_base(p, &w_curs, &tmp_pos,
							   type, obj_offset);
			if (!base_offset) {
				type = OBJ_BAD;
				goto out;
			}
			*oi->sizep = get_size_from_delta(p, &w_curs, tmp_pos);
			if (*oi->sizep == 0) {
				type = OBJ_BAD;
				goto out;
			}
		} else {
			*oi->sizep = size;
		}
	}

	if (oi->disk_sizep) {
		struct revindex_entry *revidx = find_pack_revindex(p, obj_offset);
		*oi->disk_sizep = revidx[1].offset - obj_offset;
	}

	if (oi->typep) {
		*oi->typep = packed_to_object_type(p, obj_offset, type, &w_curs, curpos);
		if (*oi->typep < 0) {
			type = OBJ_BAD;
			goto out;
		}
	}

	if (oi->delta_base_sha1) {
		if (type == OBJ_OFS_DELTA || type == OBJ_REF_DELTA) {
			const unsigned char *base;

			base = get_delta_base_sha1(p, &w_curs, curpos,
						   type, obj_offset);
			if (!base) {
				type = OBJ_BAD;
				goto out;
			}

			hashcpy(oi->delta_base_sha1, base);
		} else
			hashclr(oi->delta_base_sha1);
	}

out:
	unuse_pack(&w_curs);
	return type;
}

static void *unpack_compressed_entry(struct packed_git *p,
				    struct pack_window **w_curs,
				    off_t curpos,
				    unsigned long size)
{
	int st;
	git_zstream stream;
	unsigned char *buffer, *in;

	buffer = xmallocz_gently(size);
	if (!buffer)
		return NULL;
	memset(&stream, 0, sizeof(stream));
	stream.next_out = buffer;
	stream.avail_out = size + 1;

	git_inflate_init(&stream);
	do {
		in = use_pack(p, w_curs, curpos, &stream.avail_in);
		stream.next_in = in;
		st = git_inflate(&stream, Z_FINISH);
		if (!stream.avail_out)
			break; /* the payload is larger than it should be */
		curpos += stream.next_in - in;
	} while (st == Z_OK || st == Z_BUF_ERROR);
	git_inflate_end(&stream);
	if ((st != Z_STREAM_END) || stream.total_out != size) {
		free(buffer);
		return NULL;
	}

	return buffer;
}

#define MAX_DELTA_CACHE (256)

static size_t delta_base_cached;

static struct delta_base_cache_lru_list {
	struct delta_base_cache_lru_list *prev;
	struct delta_base_cache_lru_list *next;
} delta_base_cache_lru = { &delta_base_cache_lru, &delta_base_cache_lru };

static struct delta_base_cache_entry {
	struct delta_base_cache_lru_list lru;
	void *data;
	struct packed_git *p;
	off_t base_offset;
	unsigned long size;
	enum object_type type;
} delta_base_cache[MAX_DELTA_CACHE];

static unsigned long pack_entry_hash(struct packed_git *p, off_t base_offset)
{
	unsigned long hash;

	hash = (unsigned long)p + (unsigned long)base_offset;
	hash += (hash >> 8) + (hash >> 16);
	return hash % MAX_DELTA_CACHE;
}

static struct delta_base_cache_entry *
get_delta_base_cache_entry(struct packed_git *p, off_t base_offset)
{
	unsigned long hash = pack_entry_hash(p, base_offset);
	return delta_base_cache + hash;
}

static int eq_delta_base_cache_entry(struct delta_base_cache_entry *ent,
				     struct packed_git *p, off_t base_offset)
{
	return (ent->data && ent->p == p && ent->base_offset == base_offset);
}

static int in_delta_base_cache(struct packed_git *p, off_t base_offset)
{
	struct delta_base_cache_entry *ent;
	ent = get_delta_base_cache_entry(p, base_offset);
	return eq_delta_base_cache_entry(ent, p, base_offset);
}

static void clear_delta_base_cache_entry(struct delta_base_cache_entry *ent)
{
	ent->data = NULL;
	ent->lru.next->prev = ent->lru.prev;
	ent->lru.prev->next = ent->lru.next;
	delta_base_cached -= ent->size;
}

static void *cache_or_unpack_entry(struct packed_git *p, off_t base_offset,
	unsigned long *base_size, enum object_type *type, int keep_cache)
{
	struct delta_base_cache_entry *ent;
	void *ret;

	ent = get_delta_base_cache_entry(p, base_offset);

	if (!eq_delta_base_cache_entry(ent, p, base_offset))
		return unpack_entry(p, base_offset, type, base_size);

	ret = ent->data;

	if (!keep_cache)
		clear_delta_base_cache_entry(ent);
	else
		ret = xmemdupz(ent->data, ent->size);
	*type = ent->type;
	*base_size = ent->size;
	return ret;
}

static inline void release_delta_base_cache(struct delta_base_cache_entry *ent)
{
	if (ent->data) {
		free(ent->data);
		ent->data = NULL;
		ent->lru.next->prev = ent->lru.prev;
		ent->lru.prev->next = ent->lru.next;
		delta_base_cached -= ent->size;
	}
}

void clear_delta_base_cache(void)
{
	unsigned long p;
	for (p = 0; p < MAX_DELTA_CACHE; p++)
		release_delta_base_cache(&delta_base_cache[p]);
}

static void add_delta_base_cache(struct packed_git *p, off_t base_offset,
	void *base, unsigned long base_size, enum object_type type)
{
	unsigned long hash = pack_entry_hash(p, base_offset);
	struct delta_base_cache_entry *ent = delta_base_cache + hash;
	struct delta_base_cache_lru_list *lru;

	release_delta_base_cache(ent);
	delta_base_cached += base_size;

	for (lru = delta_base_cache_lru.next;
	     delta_base_cached > delta_base_cache_limit
	     && lru != &delta_base_cache_lru;
	     lru = lru->next) {
		struct delta_base_cache_entry *f = (void *)lru;
		if (f->type == OBJ_BLOB)
			release_delta_base_cache(f);
	}
	for (lru = delta_base_cache_lru.next;
	     delta_base_cached > delta_base_cache_limit
	     && lru != &delta_base_cache_lru;
	     lru = lru->next) {
		struct delta_base_cache_entry *f = (void *)lru;
		release_delta_base_cache(f);
	}

	ent->p = p;
	ent->base_offset = base_offset;
	ent->type = type;
	ent->data = base;
	ent->size = base_size;
	ent->lru.next = &delta_base_cache_lru;
	ent->lru.prev = delta_base_cache_lru.prev;
	delta_base_cache_lru.prev->next = &ent->lru;
	delta_base_cache_lru.prev = &ent->lru;
}

static void *read_object(const unsigned char *sha1, enum object_type *type,
			 unsigned long *size);

static void write_pack_access_log(struct packed_git *p, off_t obj_offset)
{
	static struct trace_key pack_access = TRACE_KEY_INIT(PACK_ACCESS);
	trace_printf_key(&pack_access, "%s %"PRIuMAX"\n",
			 p->pack_name, (uintmax_t)obj_offset);
}

int do_check_packed_object_crc;

#define UNPACK_ENTRY_STACK_PREALLOC 64
struct unpack_entry_stack_ent {
	off_t obj_offset;
	off_t curpos;
	unsigned long size;
};

void *unpack_entry(struct packed_git *p, off_t obj_offset,
		   enum object_type *final_type, unsigned long *final_size)
{
	struct pack_window *w_curs = NULL;
	off_t curpos = obj_offset;
	void *data = NULL;
	unsigned long size;
	enum object_type type;
	struct unpack_entry_stack_ent small_delta_stack[UNPACK_ENTRY_STACK_PREALLOC];
	struct unpack_entry_stack_ent *delta_stack = small_delta_stack;
	int delta_stack_nr = 0, delta_stack_alloc = UNPACK_ENTRY_STACK_PREALLOC;
	int base_from_cache = 0;

	write_pack_access_log(p, obj_offset);

	/* PHASE 1: drill down to the innermost base object */
	for (;;) {
		off_t base_offset;
		int i;
		struct delta_base_cache_entry *ent;

		ent = get_delta_base_cache_entry(p, curpos);
		if (eq_delta_base_cache_entry(ent, p, curpos)) {
			type = ent->type;
			data = ent->data;
			size = ent->size;
			clear_delta_base_cache_entry(ent);
			base_from_cache = 1;
			break;
		}

		if (do_check_packed_object_crc && p->index_version > 1) {
			struct revindex_entry *revidx = find_pack_revindex(p, obj_offset);
			unsigned long len = revidx[1].offset - obj_offset;
			if (check_pack_crc(p, &w_curs, obj_offset, len, revidx->nr)) {
				const unsigned char *sha1 =
					nth_packed_object_sha1(p, revidx->nr);
				error("bad packed object CRC for %s",
				      sha1_to_hex(sha1));
				mark_bad_packed_object(p, sha1);
				unuse_pack(&w_curs);
				return NULL;
			}
		}

		type = unpack_object_header(p, &w_curs, &curpos, &size);
		if (type != OBJ_OFS_DELTA && type != OBJ_REF_DELTA)
			break;

		base_offset = get_delta_base(p, &w_curs, &curpos, type, obj_offset);
		if (!base_offset) {
			error("failed to validate delta base reference "
			      "at offset %"PRIuMAX" from %s",
			      (uintmax_t)curpos, p->pack_name);
			/* bail to phase 2, in hopes of recovery */
			data = NULL;
			break;
		}

		/* push object, proceed to base */
		if (delta_stack_nr >= delta_stack_alloc
		    && delta_stack == small_delta_stack) {
			delta_stack_alloc = alloc_nr(delta_stack_nr);
			delta_stack = xmalloc(sizeof(*delta_stack)*delta_stack_alloc);
			memcpy(delta_stack, small_delta_stack,
			       sizeof(*delta_stack)*delta_stack_nr);
		} else {
			ALLOC_GROW(delta_stack, delta_stack_nr+1, delta_stack_alloc);
		}
		i = delta_stack_nr++;
		delta_stack[i].obj_offset = obj_offset;
		delta_stack[i].curpos = curpos;
		delta_stack[i].size = size;

		curpos = obj_offset = base_offset;
	}

	/* PHASE 2: handle the base */
	switch (type) {
	case OBJ_OFS_DELTA:
	case OBJ_REF_DELTA:
		if (data)
			die("BUG in unpack_entry: left loop at a valid delta");
		break;
	case OBJ_COMMIT:
	case OBJ_TREE:
	case OBJ_BLOB:
	case OBJ_TAG:
		if (!base_from_cache)
			data = unpack_compressed_entry(p, &w_curs, curpos, size);
		break;
	default:
		data = NULL;
		error("unknown object type %i at offset %"PRIuMAX" in %s",
		      type, (uintmax_t)obj_offset, p->pack_name);
	}

	/* PHASE 3: apply deltas in order */

	/* invariants:
	 *   'data' holds the base data, or NULL if there was corruption
	 */
	while (delta_stack_nr) {
		void *delta_data;
		void *base = data;
		unsigned long delta_size, base_size = size;
		int i;

		data = NULL;

		if (base)
			add_delta_base_cache(p, obj_offset, base, base_size, type);

		if (!base) {
			/*
			 * We're probably in deep shit, but let's try to fetch
			 * the required base anyway from another pack or loose.
			 * This is costly but should happen only in the presence
			 * of a corrupted pack, and is better than failing outright.
			 */
			struct revindex_entry *revidx;
			const unsigned char *base_sha1;
			revidx = find_pack_revindex(p, obj_offset);
			if (revidx) {
				base_sha1 = nth_packed_object_sha1(p, revidx->nr);
				error("failed to read delta base object %s"
				      " at offset %"PRIuMAX" from %s",
				      sha1_to_hex(base_sha1), (uintmax_t)obj_offset,
				      p->pack_name);
				mark_bad_packed_object(p, base_sha1);
				base = read_object(base_sha1, &type, &base_size);
			}
		}

		i = --delta_stack_nr;
		obj_offset = delta_stack[i].obj_offset;
		curpos = delta_stack[i].curpos;
		delta_size = delta_stack[i].size;

		if (!base)
			continue;

		delta_data = unpack_compressed_entry(p, &w_curs, curpos, delta_size);

		if (!delta_data) {
			error("failed to unpack compressed delta "
			      "at offset %"PRIuMAX" from %s",
			      (uintmax_t)curpos, p->pack_name);
			data = NULL;
			continue;
		}

		data = patch_delta(base, base_size,
				   delta_data, delta_size,
				   &size);

		/*
		 * We could not apply the delta; warn the user, but keep going.
		 * Our failure will be noticed either in the next iteration of
		 * the loop, or if this is the final delta, in the caller when
		 * we return NULL. Those code paths will take care of making
		 * a more explicit warning and retrying with another copy of
		 * the object.
		 */
		if (!data)
			error("failed to apply delta");

		free(delta_data);
	}

	*final_type = type;
	*final_size = size;

	unuse_pack(&w_curs);

	if (delta_stack != small_delta_stack)
		free(delta_stack);

	return data;
}

const unsigned char *nth_packed_object_sha1(struct packed_git *p,
					    uint32_t n)
{
	const unsigned char *index = p->index_data;
	if (!index) {
		if (open_pack_index(p))
			return NULL;
		index = p->index_data;
	}
	if (n >= p->num_objects)
		return NULL;
	index += 4 * 256;
	if (p->index_version == 1) {
		return index + 24 * n + 4;
	} else {
		index += 8;
		return index + 20 * n;
	}
}

off_t nth_packed_object_offset(const struct packed_git *p, uint32_t n)
{
	const unsigned char *index = p->index_data;
	index += 4 * 256;
	if (p->index_version == 1) {
		return ntohl(*((uint32_t *)(index + 24 * n)));
	} else {
		uint32_t off;
		index += 8 + p->num_objects * (20 + 4);
		off = ntohl(*((uint32_t *)(index + 4 * n)));
		if (!(off & 0x80000000))
			return off;
		index += p->num_objects * 4 + (off & 0x7fffffff) * 8;
		return (((uint64_t)ntohl(*((uint32_t *)(index + 0)))) << 32) |
				   ntohl(*((uint32_t *)(index + 4)));
	}
}

off_t find_pack_entry_one(const unsigned char *sha1,
				  struct packed_git *p)
{
	const uint32_t *level1_ofs = p->index_data;
	const unsigned char *index = p->index_data;
	unsigned hi, lo, stride;
	static int use_lookup = -1;
	static int debug_lookup = -1;

	if (debug_lookup < 0)
		debug_lookup = !!getenv("GIT_DEBUG_LOOKUP");

	if (!index) {
		if (open_pack_index(p))
			return 0;
		level1_ofs = p->index_data;
		index = p->index_data;
	}
	if (p->index_version > 1) {
		level1_ofs += 2;
		index += 8;
	}
	index += 4 * 256;
	hi = ntohl(level1_ofs[*sha1]);
	lo = ((*sha1 == 0x0) ? 0 : ntohl(level1_ofs[*sha1 - 1]));
	if (p->index_version > 1) {
		stride = 20;
	} else {
		stride = 24;
		index += 4;
	}

	if (debug_lookup)
		printf("%02x%02x%02x... lo %u hi %u nr %"PRIu32"\n",
		       sha1[0], sha1[1], sha1[2], lo, hi, p->num_objects);

	if (use_lookup < 0)
		use_lookup = !!getenv("GIT_USE_LOOKUP");
	if (use_lookup) {
		int pos = sha1_entry_pos(index, stride, 0,
					 lo, hi, p->num_objects, sha1);
		if (pos < 0)
			return 0;
		return nth_packed_object_offset(p, pos);
	}

	do {
		unsigned mi = (lo + hi) / 2;
		int cmp = hashcmp(index + mi * stride, sha1);

		if (debug_lookup)
			printf("lo %u hi %u rg %u mi %u\n",
			       lo, hi, hi - lo, mi);
		if (!cmp)
			return nth_packed_object_offset(p, mi);
		if (cmp > 0)
			hi = mi;
		else
			lo = mi+1;
	} while (lo < hi);
	return 0;
}

int is_pack_valid(struct packed_git *p)
{
	/* An already open pack is known to be valid. */
	if (p->pack_fd != -1)
		return 1;

	/* If the pack has one window completely covering the
	 * file size, the pack is known to be valid even if
	 * the descriptor is not currently open.
	 */
	if (p->windows) {
		struct pack_window *w = p->windows;

		if (!w->offset && w->len == p->pack_size)
			return 1;
	}

	/* Force the pack to open to prove its valid. */
	return !open_packed_git(p);
}

static int fill_pack_entry(const unsigned char *sha1,
			   struct pack_entry *e,
			   struct packed_git *p)
{
	off_t offset;

	if (p->num_bad_objects) {
		unsigned i;
		for (i = 0; i < p->num_bad_objects; i++)
			if (!hashcmp(sha1, p->bad_object_sha1 + 20 * i))
				return 0;
	}

	offset = find_pack_entry_one(sha1, p);
	if (!offset)
		return 0;

	/*
	 * We are about to tell the caller where they can locate the
	 * requested object.  We better make sure the packfile is
	 * still here and can be accessed before supplying that
	 * answer, as it may have been deleted since the index was
	 * loaded!
	 */
	if (!is_pack_valid(p)) {
		warning("packfile %s cannot be accessed", p->pack_name);
		return 0;
	}
	e->offset = offset;
	e->p = p;
	hashcpy(e->sha1, sha1);
	return 1;
}

/*
 * Iff a pack file contains the object named by sha1, return true and
 * store its location to e.
 */
static int find_pack_entry(const unsigned char *sha1, struct pack_entry *e)
{
	struct packed_git *p;

	prepare_packed_git();
	if (!packed_git)
		return 0;

	if (last_found_pack && fill_pack_entry(sha1, e, last_found_pack))
		return 1;

	for (p = packed_git; p; p = p->next) {
		if (p == last_found_pack)
			continue; /* we already checked this one */

		if (fill_pack_entry(sha1, e, p)) {
			last_found_pack = p;
			return 1;
		}
	}
	return 0;
}

struct packed_git *find_sha1_pack(const unsigned char *sha1,
				  struct packed_git *packs)
{
	struct packed_git *p;

	for (p = packs; p; p = p->next) {
		if (find_pack_entry_one(sha1, p))
			return p;
	}
	return NULL;

}

static int sha1_loose_object_info(const unsigned char *sha1,
				  struct object_info *oi)
{
	int status;
	unsigned long mapsize, size;
	void *map;
	git_zstream stream;
	char hdr[32];

	if (oi->delta_base_sha1)
		hashclr(oi->delta_base_sha1);

	/*
	 * If we don't care about type or size, then we don't
	 * need to look inside the object at all. Note that we
	 * do not optimize out the stat call, even if the
	 * caller doesn't care about the disk-size, since our
	 * return value implicitly indicates whether the
	 * object even exists.
	 */
	if (!oi->typep && !oi->sizep) {
		struct stat st;
		if (stat_sha1_file(sha1, &st) < 0)
			return -1;
		if (oi->disk_sizep)
			*oi->disk_sizep = st.st_size;
		return 0;
	}

	map = map_sha1_file(sha1, &mapsize);
	if (!map)
		return -1;
	if (oi->disk_sizep)
		*oi->disk_sizep = mapsize;
	if (unpack_sha1_header(&stream, map, mapsize, hdr, sizeof(hdr)) < 0)
		status = error("unable to unpack %s header",
			       sha1_to_hex(sha1));
	else if ((status = parse_sha1_header(hdr, &size)) < 0)
		status = error("unable to parse %s header", sha1_to_hex(sha1));
	else if (oi->sizep)
		*oi->sizep = size;
	git_inflate_end(&stream);
	munmap(map, mapsize);
	if (oi->typep)
		*oi->typep = status;
	return 0;
}

int sha1_object_info_extended(const unsigned char *sha1, struct object_info *oi, unsigned flags)
{
	struct cached_object *co;
	struct pack_entry e;
	int rtype;
	const unsigned char *real = lookup_replace_object_extended(sha1, flags);

	co = find_cached_object(real);
	if (co) {
		if (oi->typep)
			*(oi->typep) = co->type;
		if (oi->sizep)
			*(oi->sizep) = co->size;
		if (oi->disk_sizep)
			*(oi->disk_sizep) = 0;
		if (oi->delta_base_sha1)
			hashclr(oi->delta_base_sha1);
		oi->whence = OI_CACHED;
		return 0;
	}

	if (!find_pack_entry(real, &e)) {
		/* Most likely it's a loose object. */
		if (!sha1_loose_object_info(real, oi)) {
			oi->whence = OI_LOOSE;
			return 0;
		}

		/* Not a loose object; someone else may have just packed it. */
		reprepare_packed_git();
		if (!find_pack_entry(real, &e))
			return -1;
	}

	rtype = packed_object_info(e.p, e.offset, oi);
	if (rtype < 0) {
		mark_bad_packed_object(e.p, real);
		return sha1_object_info_extended(real, oi, 0);
	} else if (in_delta_base_cache(e.p, e.offset)) {
		oi->whence = OI_DBCACHED;
	} else {
		oi->whence = OI_PACKED;
		oi->u.packed.offset = e.offset;
		oi->u.packed.pack = e.p;
		oi->u.packed.is_delta = (rtype == OBJ_REF_DELTA ||
					 rtype == OBJ_OFS_DELTA);
	}

	return 0;
}

/* returns enum object_type or negative */
int sha1_object_info(const unsigned char *sha1, unsigned long *sizep)
{
	enum object_type type;
	struct object_info oi = {NULL};

	oi.typep = &type;
	oi.sizep = sizep;
	if (sha1_object_info_extended(sha1, &oi, LOOKUP_REPLACE_OBJECT) < 0)
		return -1;
	return type;
}

static void *read_packed_sha1(const unsigned char *sha1,
			      enum object_type *type, unsigned long *size)
{
	struct pack_entry e;
	void *data;

	if (!find_pack_entry(sha1, &e))
		return NULL;
	data = cache_or_unpack_entry(e.p, e.offset, size, type, 1);
	if (!data) {
		/*
		 * We're probably in deep shit, but let's try to fetch
		 * the required object anyway from another pack or loose.
		 * This should happen only in the presence of a corrupted
		 * pack, and is better than failing outright.
		 */
		error("failed to read object %s at offset %"PRIuMAX" from %s",
		      sha1_to_hex(sha1), (uintmax_t)e.offset, e.p->pack_name);
		mark_bad_packed_object(e.p, sha1);
		data = read_object(sha1, type, size);
	}
	return data;
}

int pretend_sha1_file(void *buf, unsigned long len, enum object_type type,
		      unsigned char *sha1)
{
	struct cached_object *co;

	hash_sha1_file(buf, len, typename(type), sha1);
	if (has_sha1_file(sha1) || find_cached_object(sha1))
		return 0;
	ALLOC_GROW(cached_objects, cached_object_nr + 1, cached_object_alloc);
	co = &cached_objects[cached_object_nr++];
	co->size = len;
	co->type = type;
	co->buf = xmalloc(len);
	memcpy(co->buf, buf, len);
	hashcpy(co->sha1, sha1);
	return 0;
}

static void *read_object(const unsigned char *sha1, enum object_type *type,
			 unsigned long *size)
{
	unsigned long mapsize;
	void *map, *buf;
	struct cached_object *co;

	co = find_cached_object(sha1);
	if (co) {
		*type = co->type;
		*size = co->size;
		return xmemdupz(co->buf, co->size);
	}

	buf = read_packed_sha1(sha1, type, size);
	if (buf)
		return buf;
	map = map_sha1_file(sha1, &mapsize);
	if (map) {
		buf = unpack_sha1_file(map, mapsize, type, size, sha1);
		munmap(map, mapsize);
		return buf;
	}
	reprepare_packed_git();
	return read_packed_sha1(sha1, type, size);
}

/*
 * This function dies on corrupt objects; the callers who want to
 * deal with them should arrange to call read_object() and give error
 * messages themselves.
 */
void *read_sha1_file_extended(const unsigned char *sha1,
			      enum object_type *type,
			      unsigned long *size,
			      unsigned flag)
{
	void *data;
	const struct packed_git *p;
	const unsigned char *repl = lookup_replace_object_extended(sha1, flag);

	errno = 0;
	data = read_object(repl, type, size);
	if (data)
		return data;

	if (errno && errno != ENOENT)
		die_errno("failed to read object %s", sha1_to_hex(sha1));

	/* die if we replaced an object with one that does not exist */
	if (repl != sha1)
		die("replacement %s not found for %s",
		    sha1_to_hex(repl), sha1_to_hex(sha1));

	if (has_loose_object(repl)) {
		const char *path = sha1_file_name(sha1);

		die("loose object %s (stored in %s) is corrupt",
		    sha1_to_hex(repl), path);
	}

	if ((p = has_packed_and_bad(repl)) != NULL)
		die("packed object %s (stored in %s) is corrupt",
		    sha1_to_hex(repl), p->pack_name);

	return NULL;
}

void *read_object_with_reference(const unsigned char *sha1,
				 const char *required_type_name,
				 unsigned long *size,
				 unsigned char *actual_sha1_return)
{
	enum object_type type, required_type;
	void *buffer;
	unsigned long isize;
	unsigned char actual_sha1[20];

	required_type = type_from_string(required_type_name);
	hashcpy(actual_sha1, sha1);
	while (1) {
		int ref_length = -1;
		const char *ref_type = NULL;

		buffer = read_sha1_file(actual_sha1, &type, &isize);
		if (!buffer)
			return NULL;
		if (type == required_type) {
			*size = isize;
			if (actual_sha1_return)
				hashcpy(actual_sha1_return, actual_sha1);
			return buffer;
		}
		/* Handle references */
		else if (type == OBJ_COMMIT)
			ref_type = "tree ";
		else if (type == OBJ_TAG)
			ref_type = "object ";
		else {
			free(buffer);
			return NULL;
		}
		ref_length = strlen(ref_type);

		if (ref_length + 40 > isize ||
		    memcmp(buffer, ref_type, ref_length) ||
		    get_sha1_hex((char *) buffer + ref_length, actual_sha1)) {
			free(buffer);
			return NULL;
		}
		free(buffer);
		/* Now we have the ID of the referred-to object in
		 * actual_sha1.  Check again. */
	}
}

static void write_sha1_file_prepare(const void *buf, unsigned long len,
                                    const char *type, unsigned char *sha1,
                                    char *hdr, int *hdrlen)
{
	git_SHA_CTX c;

	/* Generate the header */
	*hdrlen = sprintf(hdr, "%s %lu", type, len)+1;

	/* Sha1.. */
	git_SHA1_Init(&c);
	git_SHA1_Update(&c, hdr, *hdrlen);
	git_SHA1_Update(&c, buf, len);
	git_SHA1_Final(sha1, &c);
}

/*
 * Move the just written object into its final resting place.
 * NEEDSWORK: this should be renamed to finalize_temp_file() as
 * "moving" is only a part of what it does, when no patch between
 * master to pu changes the call sites of this function.
 */
int move_temp_to_file(const char *tmpfile, const char *filename)
{
	int ret = 0;

	if (object_creation_mode == OBJECT_CREATION_USES_RENAMES)
		goto try_rename;
	else if (link(tmpfile, filename))
		ret = errno;

	/*
	 * Coda hack - coda doesn't like cross-directory links,
	 * so we fall back to a rename, which will mean that it
	 * won't be able to check collisions, but that's not a
	 * big deal.
	 *
	 * The same holds for FAT formatted media.
	 *
	 * When this succeeds, we just return.  We have nothing
	 * left to unlink.
	 */
	if (ret && ret != EEXIST) {
	try_rename:
		if (!rename(tmpfile, filename))
			goto out;
		ret = errno;
	}
	unlink_or_warn(tmpfile);
	if (ret) {
		if (ret != EEXIST) {
			return error("unable to write sha1 filename %s: %s", filename, strerror(ret));
		}
		/* FIXME!!! Collision check here ? */
	}

out:
	if (adjust_shared_perm(filename))
		return error("unable to set permission to '%s'", filename);
	return 0;
}

static int write_buffer(int fd, const void *buf, size_t len)
{
	if (write_in_full(fd, buf, len) < 0)
		return error("file write error (%s)", strerror(errno));
	return 0;
}

int hash_sha1_file(const void *buf, unsigned long len, const char *type,
                   unsigned char *sha1)
{
	char hdr[32];
	int hdrlen;
	write_sha1_file_prepare(buf, len, type, sha1, hdr, &hdrlen);
	return 0;
}

/* Finalize a file on disk, and close it. */
static void close_sha1_file(int fd)
{
	if (fsync_object_files)
		fsync_or_die(fd, "sha1 file");
	if (close(fd) != 0)
		die_errno("error when closing sha1 file");
}

/* Size of directory component, including the ending '/' */
static inline int directory_size(const char *filename)
{
	const char *s = strrchr(filename, '/');
	if (!s)
		return 0;
	return s - filename + 1;
}

/*
 * This creates a temporary file in the same directory as the final
 * 'filename'
 *
 * We want to avoid cross-directory filename renames, because those
 * can have problems on various filesystems (FAT, NFS, Coda).
 */
static int create_tmpfile(char *buffer, size_t bufsiz, const char *filename)
{
	int fd, dirlen = directory_size(filename);

	if (dirlen + 20 > bufsiz) {
		errno = ENAMETOOLONG;
		return -1;
	}
	memcpy(buffer, filename, dirlen);
	strcpy(buffer + dirlen, "tmp_obj_XXXXXX");
	fd = git_mkstemp_mode(buffer, 0444);
	if (fd < 0 && dirlen && errno == ENOENT) {
		/* Make sure the directory exists */
		memcpy(buffer, filename, dirlen);
		buffer[dirlen-1] = 0;
		if (mkdir(buffer, 0777) && errno != EEXIST)
			return -1;
		if (adjust_shared_perm(buffer))
			return -1;

		/* Try again */
		strcpy(buffer + dirlen - 1, "/tmp_obj_XXXXXX");
		fd = git_mkstemp_mode(buffer, 0444);
	}
	return fd;
}

static int write_loose_object(const unsigned char *sha1, char *hdr, int hdrlen,
			      const void *buf, unsigned long len, time_t mtime)
{
	int fd, ret;
	unsigned char compressed[4096];
	git_zstream stream;
	git_SHA_CTX c;
	unsigned char parano_sha1[20];
	static char tmp_file[PATH_MAX];
	const char *filename = sha1_file_name(sha1);

	fd = create_tmpfile(tmp_file, sizeof(tmp_file), filename);
	if (fd < 0) {
		if (errno == EACCES)
			return error("insufficient permission for adding an object to repository database %s", get_object_directory());
		else
			return error("unable to create temporary file: %s", strerror(errno));
	}

	/* Set it up */
	git_deflate_init(&stream, zlib_compression_level);
	stream.next_out = compressed;
	stream.avail_out = sizeof(compressed);
	git_SHA1_Init(&c);

	/* First header.. */
	stream.next_in = (unsigned char *)hdr;
	stream.avail_in = hdrlen;
	while (git_deflate(&stream, 0) == Z_OK)
		; /* nothing */
	git_SHA1_Update(&c, hdr, hdrlen);

	/* Then the data itself.. */
	stream.next_in = (void *)buf;
	stream.avail_in = len;
	do {
		unsigned char *in0 = stream.next_in;
		ret = git_deflate(&stream, Z_FINISH);
		git_SHA1_Update(&c, in0, stream.next_in - in0);
		if (write_buffer(fd, compressed, stream.next_out - compressed) < 0)
			die("unable to write sha1 file");
		stream.next_out = compressed;
		stream.avail_out = sizeof(compressed);
	} while (ret == Z_OK);

	if (ret != Z_STREAM_END)
		die("unable to deflate new object %s (%d)", sha1_to_hex(sha1), ret);
	ret = git_deflate_end_gently(&stream);
	if (ret != Z_OK)
		die("deflateEnd on object %s failed (%d)", sha1_to_hex(sha1), ret);
	git_SHA1_Final(parano_sha1, &c);
	if (hashcmp(sha1, parano_sha1) != 0)
		die("confused by unstable object source data for %s", sha1_to_hex(sha1));

	close_sha1_file(fd);

	if (mtime) {
		struct utimbuf utb;
		utb.actime = mtime;
		utb.modtime = mtime;
		if (utime(tmp_file, &utb) < 0)
			warning("failed utime() on %s: %s",
				tmp_file, strerror(errno));
	}

	return move_temp_to_file(tmp_file, filename);
}

<<<<<<< HEAD
static int freshen_loose_object(const unsigned char *sha1)
{
	return check_and_freshen(sha1, 1);
}

static int freshen_packed_object(const unsigned char *sha1)
{
	struct pack_entry e;
	if (!find_pack_entry(sha1, &e))
		return 0;
	if (e.p->freshened)
		return 1;
	if (!freshen_file(e.p->pack_name))
		return 0;
	e.p->freshened = 1;
	return 1;
}

int write_sha1_file(const void *buf, unsigned long len, const char *type, unsigned char *returnsha1)
=======
int write_sha1_file(const void *buf, unsigned long len, const char *type, unsigned char *sha1)
>>>>>>> 1427a7ff
{
	char hdr[32];
	int hdrlen;

	/* Normally if we have it in the pack then we do not bother writing
	 * it out into .git/objects/??/?{38} file.
	 */
	write_sha1_file_prepare(buf, len, type, sha1, hdr, &hdrlen);
<<<<<<< HEAD
	if (returnsha1)
		hashcpy(returnsha1, sha1);
	if (freshen_packed_object(sha1) || freshen_loose_object(sha1))
=======
	if (has_sha1_file(sha1))
>>>>>>> 1427a7ff
		return 0;
	return write_loose_object(sha1, hdr, hdrlen, buf, len, 0);
}

int hash_sha1_file_literally(const void *buf, unsigned long len, const char *type,
			     unsigned char *sha1, unsigned flags)
{
	char *header;
	int hdrlen, status = 0;

	/* type string, SP, %lu of the length plus NUL must fit this */
	header = xmalloc(strlen(type) + 32);
	write_sha1_file_prepare(buf, len, type, sha1, header, &hdrlen);

	if (!(flags & HASH_WRITE_OBJECT))
		goto cleanup;
	if (has_sha1_file(sha1))
		goto cleanup;
	status = write_loose_object(sha1, header, hdrlen, buf, len, 0);

cleanup:
	free(header);
	return status;
}

int force_object_loose(const unsigned char *sha1, time_t mtime)
{
	void *buf;
	unsigned long len;
	enum object_type type;
	char hdr[32];
	int hdrlen;
	int ret;

	if (has_loose_object(sha1))
		return 0;
	buf = read_packed_sha1(sha1, &type, &len);
	if (!buf)
		return error("cannot read sha1_file for %s", sha1_to_hex(sha1));
	hdrlen = sprintf(hdr, "%s %lu", typename(type), len) + 1;
	ret = write_loose_object(sha1, hdr, hdrlen, buf, len, mtime);
	free(buf);

	return ret;
}

int has_pack_index(const unsigned char *sha1)
{
	struct stat st;
	if (stat(sha1_pack_index_name(sha1), &st))
		return 0;
	return 1;
}

int has_sha1_pack(const unsigned char *sha1)
{
	struct pack_entry e;
	return find_pack_entry(sha1, &e);
}

int has_sha1_file(const unsigned char *sha1)
{
	struct pack_entry e;

	if (find_pack_entry(sha1, &e))
		return 1;
	if (has_loose_object(sha1))
		return 1;
	reprepare_packed_git();
	return find_pack_entry(sha1, &e);
}

static void check_tree(const void *buf, size_t size)
{
	struct tree_desc desc;
	struct name_entry entry;

	init_tree_desc(&desc, buf, size);
	while (tree_entry(&desc, &entry))
		/* do nothing
		 * tree_entry() will die() on malformed entries */
		;
}

static void check_commit(const void *buf, size_t size)
{
	struct commit c;
	memset(&c, 0, sizeof(c));
	if (parse_commit_buffer(&c, buf, size))
		die("corrupt commit");
}

static void check_tag(const void *buf, size_t size)
{
	struct tag t;
	memset(&t, 0, sizeof(t));
	if (parse_tag_buffer(&t, buf, size))
		die("corrupt tag");
}

static int index_mem(unsigned char *sha1, void *buf, size_t size,
		     enum object_type type,
		     const char *path, unsigned flags)
{
	int ret, re_allocated = 0;
	int write_object = flags & HASH_WRITE_OBJECT;

	if (!type)
		type = OBJ_BLOB;

	/*
	 * Convert blobs to git internal format
	 */
	if ((type == OBJ_BLOB) && path) {
		struct strbuf nbuf = STRBUF_INIT;
		if (convert_to_git(path, buf, size, &nbuf,
				   write_object ? safe_crlf : SAFE_CRLF_FALSE)) {
			buf = strbuf_detach(&nbuf, &size);
			re_allocated = 1;
		}
	}
	if (flags & HASH_FORMAT_CHECK) {
		if (type == OBJ_TREE)
			check_tree(buf, size);
		if (type == OBJ_COMMIT)
			check_commit(buf, size);
		if (type == OBJ_TAG)
			check_tag(buf, size);
	}

	if (write_object)
		ret = write_sha1_file(buf, size, typename(type), sha1);
	else
		ret = hash_sha1_file(buf, size, typename(type), sha1);
	if (re_allocated)
		free(buf);
	return ret;
}

static int index_stream_convert_blob(unsigned char *sha1, int fd,
				     const char *path, unsigned flags)
{
	int ret;
	const int write_object = flags & HASH_WRITE_OBJECT;
	struct strbuf sbuf = STRBUF_INIT;

	assert(path);
	assert(would_convert_to_git_filter_fd(path));

	convert_to_git_filter_fd(path, fd, &sbuf,
				 write_object ? safe_crlf : SAFE_CRLF_FALSE);

	if (write_object)
		ret = write_sha1_file(sbuf.buf, sbuf.len, typename(OBJ_BLOB),
				      sha1);
	else
		ret = hash_sha1_file(sbuf.buf, sbuf.len, typename(OBJ_BLOB),
				     sha1);
	strbuf_release(&sbuf);
	return ret;
}

static int index_pipe(unsigned char *sha1, int fd, enum object_type type,
		      const char *path, unsigned flags)
{
	struct strbuf sbuf = STRBUF_INIT;
	int ret;

	if (strbuf_read(&sbuf, fd, 4096) >= 0)
		ret = index_mem(sha1, sbuf.buf, sbuf.len, type,	path, flags);
	else
		ret = -1;
	strbuf_release(&sbuf);
	return ret;
}

#define SMALL_FILE_SIZE (32*1024)

static int index_core(unsigned char *sha1, int fd, size_t size,
		      enum object_type type, const char *path,
		      unsigned flags)
{
	int ret;

	if (!size) {
		ret = index_mem(sha1, NULL, size, type, path, flags);
	} else if (size <= SMALL_FILE_SIZE) {
		char *buf = xmalloc(size);
		if (size == read_in_full(fd, buf, size))
			ret = index_mem(sha1, buf, size, type, path, flags);
		else
			ret = error("short read %s", strerror(errno));
		free(buf);
	} else {
		void *buf = xmmap(NULL, size, PROT_READ, MAP_PRIVATE, fd, 0);
		ret = index_mem(sha1, buf, size, type, path, flags);
		munmap(buf, size);
	}
	return ret;
}

/*
 * This creates one packfile per large blob unless bulk-checkin
 * machinery is "plugged".
 *
 * This also bypasses the usual "convert-to-git" dance, and that is on
 * purpose. We could write a streaming version of the converting
 * functions and insert that before feeding the data to fast-import
 * (or equivalent in-core API described above). However, that is
 * somewhat complicated, as we do not know the size of the filter
 * result, which we need to know beforehand when writing a git object.
 * Since the primary motivation for trying to stream from the working
 * tree file and to avoid mmaping it in core is to deal with large
 * binary blobs, they generally do not want to get any conversion, and
 * callers should avoid this code path when filters are requested.
 */
static int index_stream(unsigned char *sha1, int fd, size_t size,
			enum object_type type, const char *path,
			unsigned flags)
{
	return index_bulk_checkin(sha1, fd, size, type, path, flags);
}

int index_fd(unsigned char *sha1, int fd, struct stat *st,
	     enum object_type type, const char *path, unsigned flags)
{
	int ret;

	/*
	 * Call xsize_t() only when needed to avoid potentially unnecessary
	 * die() for large files.
	 */
	if (type == OBJ_BLOB && path && would_convert_to_git_filter_fd(path))
		ret = index_stream_convert_blob(sha1, fd, path, flags);
	else if (!S_ISREG(st->st_mode))
		ret = index_pipe(sha1, fd, type, path, flags);
	else if (st->st_size <= big_file_threshold || type != OBJ_BLOB ||
		 (path && would_convert_to_git(path)))
		ret = index_core(sha1, fd, xsize_t(st->st_size), type, path,
				 flags);
	else
		ret = index_stream(sha1, fd, xsize_t(st->st_size), type, path,
				   flags);
	close(fd);
	return ret;
}

int index_path(unsigned char *sha1, const char *path, struct stat *st, unsigned flags)
{
	int fd;
	struct strbuf sb = STRBUF_INIT;

	switch (st->st_mode & S_IFMT) {
	case S_IFREG:
		fd = open(path, O_RDONLY);
		if (fd < 0)
			return error("open(\"%s\"): %s", path,
				     strerror(errno));
		if (index_fd(sha1, fd, st, OBJ_BLOB, path, flags) < 0)
			return error("%s: failed to insert into database",
				     path);
		break;
	case S_IFLNK:
		if (strbuf_readlink(&sb, path, st->st_size)) {
			char *errstr = strerror(errno);
			return error("readlink(\"%s\"): %s", path,
			             errstr);
		}
		if (!(flags & HASH_WRITE_OBJECT))
			hash_sha1_file(sb.buf, sb.len, blob_type, sha1);
		else if (write_sha1_file(sb.buf, sb.len, blob_type, sha1))
			return error("%s: failed to insert into database",
				     path);
		strbuf_release(&sb);
		break;
	case S_IFDIR:
		return resolve_gitlink_ref(path, "HEAD", sha1);
	default:
		return error("%s: unsupported file type", path);
	}
	return 0;
}

int read_pack_header(int fd, struct pack_header *header)
{
	if (read_in_full(fd, header, sizeof(*header)) < sizeof(*header))
		/* "eof before pack header was fully read" */
		return PH_ERROR_EOF;

	if (header->hdr_signature != htonl(PACK_SIGNATURE))
		/* "protocol error (pack signature mismatch detected)" */
		return PH_ERROR_PACK_SIGNATURE;
	if (!pack_version_ok(header->hdr_version))
		/* "protocol error (pack version unsupported)" */
		return PH_ERROR_PROTOCOL;
	return 0;
}

void assert_sha1_type(const unsigned char *sha1, enum object_type expect)
{
	enum object_type type = sha1_object_info(sha1, NULL);
	if (type < 0)
		die("%s is not a valid object", sha1_to_hex(sha1));
	if (type != expect)
		die("%s is not a valid '%s' object", sha1_to_hex(sha1),
		    typename(expect));
}

static int for_each_file_in_obj_subdir(int subdir_nr,
				       struct strbuf *path,
				       each_loose_object_fn obj_cb,
				       each_loose_cruft_fn cruft_cb,
				       each_loose_subdir_fn subdir_cb,
				       void *data)
{
	size_t baselen = path->len;
	DIR *dir = opendir(path->buf);
	struct dirent *de;
	int r = 0;

	if (!dir) {
		if (errno == ENOENT)
			return 0;
		return error("unable to open %s: %s", path->buf, strerror(errno));
	}

	while ((de = readdir(dir))) {
		if (is_dot_or_dotdot(de->d_name))
			continue;

		strbuf_setlen(path, baselen);
		strbuf_addf(path, "/%s", de->d_name);

		if (strlen(de->d_name) == 38)  {
			char hex[41];
			unsigned char sha1[20];

			snprintf(hex, sizeof(hex), "%02x%s",
				 subdir_nr, de->d_name);
			if (!get_sha1_hex(hex, sha1)) {
				if (obj_cb) {
					r = obj_cb(sha1, path->buf, data);
					if (r)
						break;
				}
				continue;
			}
		}

		if (cruft_cb) {
			r = cruft_cb(de->d_name, path->buf, data);
			if (r)
				break;
		}
	}
	strbuf_setlen(path, baselen);

	if (!r && subdir_cb)
		r = subdir_cb(subdir_nr, path->buf, data);

	closedir(dir);
	return r;
}

int for_each_loose_file_in_objdir_buf(struct strbuf *path,
			    each_loose_object_fn obj_cb,
			    each_loose_cruft_fn cruft_cb,
			    each_loose_subdir_fn subdir_cb,
			    void *data)
{
	size_t baselen = path->len;
	int r = 0;
	int i;

	for (i = 0; i < 256; i++) {
		strbuf_addf(path, "/%02x", i);
		r = for_each_file_in_obj_subdir(i, path, obj_cb, cruft_cb,
						subdir_cb, data);
		strbuf_setlen(path, baselen);
		if (r)
			break;
	}

	return r;
}

int for_each_loose_file_in_objdir(const char *path,
				  each_loose_object_fn obj_cb,
				  each_loose_cruft_fn cruft_cb,
				  each_loose_subdir_fn subdir_cb,
				  void *data)
{
	struct strbuf buf = STRBUF_INIT;
	int r;

	strbuf_addstr(&buf, path);
	r = for_each_loose_file_in_objdir_buf(&buf, obj_cb, cruft_cb,
					      subdir_cb, data);
	strbuf_release(&buf);

	return r;
}

struct loose_alt_odb_data {
	each_loose_object_fn *cb;
	void *data;
};

static int loose_from_alt_odb(struct alternate_object_database *alt,
			      void *vdata)
{
	struct loose_alt_odb_data *data = vdata;
	struct strbuf buf = STRBUF_INIT;
	int r;

	/* copy base not including trailing '/' */
	strbuf_add(&buf, alt->base, alt->name - alt->base - 1);
	r = for_each_loose_file_in_objdir_buf(&buf,
					      data->cb, NULL, NULL,
					      data->data);
	strbuf_release(&buf);
	return r;
}

int for_each_loose_object(each_loose_object_fn cb, void *data, unsigned flags)
{
	struct loose_alt_odb_data alt;
	int r;

	r = for_each_loose_file_in_objdir(get_object_directory(),
					  cb, NULL, NULL, data);
	if (r)
		return r;

	if (flags & FOR_EACH_OBJECT_LOCAL_ONLY)
		return 0;

	alt.cb = cb;
	alt.data = data;
	return foreach_alt_odb(loose_from_alt_odb, &alt);
}

static int for_each_object_in_pack(struct packed_git *p, each_packed_object_fn cb, void *data)
{
	uint32_t i;
	int r = 0;

	for (i = 0; i < p->num_objects; i++) {
		const unsigned char *sha1 = nth_packed_object_sha1(p, i);

		if (!sha1)
			return error("unable to get sha1 of object %u in %s",
				     i, p->pack_name);

		r = cb(sha1, p, i, data);
		if (r)
			break;
	}
	return r;
}

int for_each_packed_object(each_packed_object_fn cb, void *data, unsigned flags)
{
	struct packed_git *p;
	int r = 0;

	prepare_packed_git();
	for (p = packed_git; p; p = p->next) {
		if ((flags & FOR_EACH_OBJECT_LOCAL_ONLY) && !p->pack_local)
			continue;
		r = for_each_object_in_pack(p, cb, data);
		if (r)
			break;
	}
	return r;
}<|MERGE_RESOLUTION|>--- conflicted
+++ resolved
@@ -2991,7 +2991,6 @@
 	return move_temp_to_file(tmp_file, filename);
 }
 
-<<<<<<< HEAD
 static int freshen_loose_object(const unsigned char *sha1)
 {
 	return check_and_freshen(sha1, 1);
@@ -3010,10 +3009,7 @@
 	return 1;
 }
 
-int write_sha1_file(const void *buf, unsigned long len, const char *type, unsigned char *returnsha1)
-=======
 int write_sha1_file(const void *buf, unsigned long len, const char *type, unsigned char *sha1)
->>>>>>> 1427a7ff
 {
 	char hdr[32];
 	int hdrlen;
@@ -3022,13 +3018,7 @@
 	 * it out into .git/objects/??/?{38} file.
 	 */
 	write_sha1_file_prepare(buf, len, type, sha1, hdr, &hdrlen);
-<<<<<<< HEAD
-	if (returnsha1)
-		hashcpy(returnsha1, sha1);
 	if (freshen_packed_object(sha1) || freshen_loose_object(sha1))
-=======
-	if (has_sha1_file(sha1))
->>>>>>> 1427a7ff
 		return 0;
 	return write_loose_object(sha1, hdr, hdrlen, buf, len, 0);
 }
@@ -3045,7 +3035,7 @@
 
 	if (!(flags & HASH_WRITE_OBJECT))
 		goto cleanup;
-	if (has_sha1_file(sha1))
+	if (freshen_packed_object(sha1) || freshen_loose_object(sha1))
 		goto cleanup;
 	status = write_loose_object(sha1, header, hdrlen, buf, len, 0);
 
