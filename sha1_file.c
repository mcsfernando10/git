--- conflicted
+++ resolved
@@ -13,7 +13,6 @@
 #include "commit.h"
 #include "tag.h"
 #include "tree.h"
-#include <stdint.h>
 
 #ifndef O_NOATIME
 #if defined(__linux__) && (defined(__i386__) || defined(__PPC__))
@@ -1162,11 +1161,7 @@
 		int mi = (lo + hi) / 2;
 		int cmp = memcmp(index + 24 * mi + 4, sha1, 20);
 		if (!cmp) {
-<<<<<<< HEAD
-			e->offset = ntohl(*((uint32_t *)(index + 24 * mi)));
-=======
 			e->offset = ntohl(*((unsigned int *)(index + 24 * mi)));
->>>>>>> 8701ea0f
 			memcpy(e->sha1, sha1, 20);
 			e->p = p;
 			return 1;
