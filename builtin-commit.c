--- conflicted
+++ resolved
@@ -224,14 +224,9 @@
 	const char **pathspec = NULL;
 
 	if (interactive) {
-<<<<<<< HEAD
-		interactive_add(argc, argv, prefix);
-		if (read_cache_preload(NULL) < 0)
-=======
 		if (interactive_add(argc, argv, prefix) != 0)
 			die("interactive add failed");
-		if (read_cache() < 0)
->>>>>>> 4f6a32f8
+		if (read_cache_preload(NULL) < 0)
 			die("index file corrupt");
 		commit_style = COMMIT_AS_IS;
 		return get_index_file();
