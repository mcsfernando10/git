/*
 * Builtin "git clone"
 *
 * Copyright (c) 2007 Kristian Høgsberg <krh@redhat.com>,
 *		 2008 Daniel Barkalow <barkalow@iabervon.org>
 * Based on git-commit.sh by Junio C Hamano and Linus Torvalds
 *
 * Clone a repository into a different directory that does not yet exist.
 */

#include "builtin.h"
#include "parse-options.h"
#include "fetch-pack.h"
#include "refs.h"
#include "tree.h"
#include "tree-walk.h"
#include "unpack-trees.h"
#include "transport.h"
#include "strbuf.h"
#include "dir.h"
#include "pack-refs.h"
#include "sigchain.h"
#include "branch.h"
#include "remote.h"
#include "run-command.h"

/*
 * Overall FIXMEs:
 *  - respect DB_ENVIRONMENT for .git/objects.
 *
 * Implementation notes:
 *  - dropping use-separate-remote and no-separate-remote compatibility
 *
 */
static const char * const builtin_clone_usage[] = {
	"git clone [options] [--] <repo> [<dir>]",
	NULL
};

static int option_no_checkout, option_bare, option_mirror;
static int option_local, option_no_hardlinks, option_shared, option_recursive;
static char *option_template, *option_depth;
static char *option_origin = NULL;
static char *option_branch = NULL;
static const char *real_git_dir;
static char *option_upload_pack = "git-upload-pack";
static int option_verbosity;
static int option_progress;
<<<<<<< HEAD
static struct string_list option_config;
=======
static struct string_list option_reference;

static int opt_parse_reference(const struct option *opt, const char *arg, int unset)
{
	struct string_list *option_reference = opt->value;
	if (!arg)
		return -1;
	string_list_append(option_reference, arg);
	return 0;
}
>>>>>>> e6baf4a1

static struct option builtin_clone_options[] = {
	OPT__VERBOSITY(&option_verbosity),
	OPT_BOOLEAN(0, "progress", &option_progress,
			"force progress reporting"),
	OPT_BOOLEAN('n', "no-checkout", &option_no_checkout,
		    "don't create a checkout"),
	OPT_BOOLEAN(0, "bare", &option_bare, "create a bare repository"),
	{ OPTION_BOOLEAN, 0, "naked", &option_bare, NULL,
		"create a bare repository",
		PARSE_OPT_NOARG | PARSE_OPT_HIDDEN },
	OPT_BOOLEAN(0, "mirror", &option_mirror,
		    "create a mirror repository (implies bare)"),
	OPT_BOOLEAN('l', "local", &option_local,
		    "to clone from a local repository"),
	OPT_BOOLEAN(0, "no-hardlinks", &option_no_hardlinks,
		    "don't use local hardlinks, always copy"),
	OPT_BOOLEAN('s', "shared", &option_shared,
		    "setup as shared repository"),
	OPT_BOOLEAN(0, "recursive", &option_recursive,
		    "initialize submodules in the clone"),
	OPT_BOOLEAN(0, "recurse-submodules", &option_recursive,
		    "initialize submodules in the clone"),
	OPT_STRING(0, "template", &option_template, "template-directory",
		   "directory from which templates will be used"),
	OPT_CALLBACK(0 , "reference", &option_reference, "repo",
		     "reference repository", &opt_parse_reference),
	OPT_STRING('o', "origin", &option_origin, "branch",
		   "use <branch> instead of 'origin' to track upstream"),
	OPT_STRING('b', "branch", &option_branch, "branch",
		   "checkout <branch> instead of the remote's HEAD"),
	OPT_STRING('u', "upload-pack", &option_upload_pack, "path",
		   "path to git-upload-pack on the remote"),
	OPT_STRING(0, "depth", &option_depth, "depth",
		    "create a shallow clone of that depth"),
	OPT_STRING(0, "separate-git-dir", &real_git_dir, "gitdir",
		   "separate git dir from working tree"),
	OPT_STRING_LIST('c', "config", &option_config, "key=value",
			"set config inside the new repository"),
	OPT_END()
};

static const char *argv_submodule[] = {
	"submodule", "update", "--init", "--recursive", NULL
};

static char *get_repo_path(const char *repo, int *is_bundle)
{
	static char *suffix[] = { "/.git", ".git", "" };
	static char *bundle_suffix[] = { ".bundle", "" };
	struct stat st;
	int i;

	for (i = 0; i < ARRAY_SIZE(suffix); i++) {
		const char *path;
		path = mkpath("%s%s", repo, suffix[i]);
		if (is_directory(path)) {
			*is_bundle = 0;
			return xstrdup(absolute_path(path));
		}
	}

	for (i = 0; i < ARRAY_SIZE(bundle_suffix); i++) {
		const char *path;
		path = mkpath("%s%s", repo, bundle_suffix[i]);
		if (!stat(path, &st) && S_ISREG(st.st_mode)) {
			*is_bundle = 1;
			return xstrdup(absolute_path(path));
		}
	}

	return NULL;
}

static char *guess_dir_name(const char *repo, int is_bundle, int is_bare)
{
	const char *end = repo + strlen(repo), *start;
	char *dir;

	/*
	 * Strip trailing spaces, slashes and /.git
	 */
	while (repo < end && (is_dir_sep(end[-1]) || isspace(end[-1])))
		end--;
	if (end - repo > 5 && is_dir_sep(end[-5]) &&
	    !strncmp(end - 4, ".git", 4)) {
		end -= 5;
		while (repo < end && is_dir_sep(end[-1]))
			end--;
	}

	/*
	 * Find last component, but be prepared that repo could have
	 * the form  "remote.example.com:foo.git", i.e. no slash
	 * in the directory part.
	 */
	start = end;
	while (repo < start && !is_dir_sep(start[-1]) && start[-1] != ':')
		start--;

	/*
	 * Strip .{bundle,git}.
	 */
	if (is_bundle) {
		if (end - start > 7 && !strncmp(end - 7, ".bundle", 7))
			end -= 7;
	} else {
		if (end - start > 4 && !strncmp(end - 4, ".git", 4))
			end -= 4;
	}

	if (is_bare) {
		struct strbuf result = STRBUF_INIT;
		strbuf_addf(&result, "%.*s.git", (int)(end - start), start);
		dir = strbuf_detach(&result, NULL);
	} else
		dir = xstrndup(start, end - start);
	/*
	 * Replace sequences of 'control' characters and whitespace
	 * with one ascii space, remove leading and trailing spaces.
	 */
	if (*dir) {
		char *out = dir;
		int prev_space = 1 /* strip leading whitespace */;
		for (end = dir; *end; ++end) {
			char ch = *end;
			if ((unsigned char)ch < '\x20')
				ch = '\x20';
			if (isspace(ch)) {
				if (prev_space)
					continue;
				prev_space = 1;
			} else
				prev_space = 0;
			*out++ = ch;
		}
		*out = '\0';
		if (out > dir && prev_space)
			out[-1] = '\0';
	}
	return dir;
}

static void strip_trailing_slashes(char *dir)
{
	char *end = dir + strlen(dir);

	while (dir < end - 1 && is_dir_sep(end[-1]))
		end--;
	*end = '\0';
}

static int add_one_reference(struct string_list_item *item, void *cb_data)
{
	char *ref_git;
	struct strbuf alternate = STRBUF_INIT;
	struct remote *remote;
	struct transport *transport;
	const struct ref *extra;

	/* Beware: real_path() and mkpath() return static buffer */
	ref_git = xstrdup(real_path(item->string));
	if (is_directory(mkpath("%s/.git/objects", ref_git))) {
		char *ref_git_git = xstrdup(mkpath("%s/.git", ref_git));
		free(ref_git);
		ref_git = ref_git_git;
	} else if (!is_directory(mkpath("%s/objects", ref_git)))
		die(_("reference repository '%s' is not a local directory."),
		    item->string);

	strbuf_addf(&alternate, "%s/objects", ref_git);
	add_to_alternates_file(alternate.buf);
	strbuf_release(&alternate);

	remote = remote_get(ref_git);
	transport = transport_get(remote, ref_git);
	for (extra = transport_get_remote_refs(transport); extra;
	     extra = extra->next)
		add_extra_ref(extra->name, extra->old_sha1, 0);

	transport_disconnect(transport);
	free(ref_git);
	return 0;
}

static void setup_reference(void)
{
	for_each_string_list(&option_reference, add_one_reference, NULL);
}

static void copy_alternates(struct strbuf *src, struct strbuf *dst,
			    const char *src_repo)
{
	/*
	 * Read from the source objects/info/alternates file
	 * and copy the entries to corresponding file in the
	 * destination repository with add_to_alternates_file().
	 * Both src and dst have "$path/objects/info/alternates".
	 *
	 * Instead of copying bit-for-bit from the original,
	 * we need to append to existing one so that the already
	 * created entry via "clone -s" is not lost, and also
	 * to turn entries with paths relative to the original
	 * absolute, so that they can be used in the new repository.
	 */
	FILE *in = fopen(src->buf, "r");
	struct strbuf line = STRBUF_INIT;

	while (strbuf_getline(&line, in, '\n') != EOF) {
		char *abs_path, abs_buf[PATH_MAX];
		if (!line.len || line.buf[0] == '#')
			continue;
		if (is_absolute_path(line.buf)) {
			add_to_alternates_file(line.buf);
			continue;
		}
		abs_path = mkpath("%s/objects/%s", src_repo, line.buf);
		normalize_path_copy(abs_buf, abs_path);
		add_to_alternates_file(abs_buf);
	}
	strbuf_release(&line);
	fclose(in);
}

static void copy_or_link_directory(struct strbuf *src, struct strbuf *dest,
				   const char *src_repo, int src_baselen)
{
	struct dirent *de;
	struct stat buf;
	int src_len, dest_len;
	DIR *dir;

	dir = opendir(src->buf);
	if (!dir)
		die_errno(_("failed to open '%s'"), src->buf);

	if (mkdir(dest->buf, 0777)) {
		if (errno != EEXIST)
			die_errno(_("failed to create directory '%s'"), dest->buf);
		else if (stat(dest->buf, &buf))
			die_errno(_("failed to stat '%s'"), dest->buf);
		else if (!S_ISDIR(buf.st_mode))
			die(_("%s exists and is not a directory"), dest->buf);
	}

	strbuf_addch(src, '/');
	src_len = src->len;
	strbuf_addch(dest, '/');
	dest_len = dest->len;

	while ((de = readdir(dir)) != NULL) {
		strbuf_setlen(src, src_len);
		strbuf_addstr(src, de->d_name);
		strbuf_setlen(dest, dest_len);
		strbuf_addstr(dest, de->d_name);
		if (stat(src->buf, &buf)) {
			warning (_("failed to stat %s\n"), src->buf);
			continue;
		}
		if (S_ISDIR(buf.st_mode)) {
			if (de->d_name[0] != '.')
				copy_or_link_directory(src, dest,
						       src_repo, src_baselen);
			continue;
		}

		/* Files that cannot be copied bit-for-bit... */
		if (!strcmp(src->buf + src_baselen, "/info/alternates")) {
			copy_alternates(src, dest, src_repo);
			continue;
		}

		if (unlink(dest->buf) && errno != ENOENT)
			die_errno(_("failed to unlink '%s'"), dest->buf);
		if (!option_no_hardlinks) {
			if (!link(src->buf, dest->buf))
				continue;
			if (option_local)
				die_errno(_("failed to create link '%s'"), dest->buf);
			option_no_hardlinks = 1;
		}
		if (copy_file_with_time(dest->buf, src->buf, 0666))
			die_errno(_("failed to copy file to '%s'"), dest->buf);
	}
	closedir(dir);
}

static const struct ref *clone_local(const char *src_repo,
				     const char *dest_repo)
{
	const struct ref *ret;
	struct remote *remote;
	struct transport *transport;

	if (option_shared) {
		struct strbuf alt = STRBUF_INIT;
		strbuf_addf(&alt, "%s/objects", src_repo);
		add_to_alternates_file(alt.buf);
		strbuf_release(&alt);
	} else {
		struct strbuf src = STRBUF_INIT;
		struct strbuf dest = STRBUF_INIT;
		strbuf_addf(&src, "%s/objects", src_repo);
		strbuf_addf(&dest, "%s/objects", dest_repo);
		copy_or_link_directory(&src, &dest, src_repo, src.len);
		strbuf_release(&src);
		strbuf_release(&dest);
	}

	remote = remote_get(src_repo);
	transport = transport_get(remote, src_repo);
	ret = transport_get_remote_refs(transport);
	transport_disconnect(transport);
	if (0 <= option_verbosity)
		printf(_("done.\n"));
	return ret;
}

static const char *junk_work_tree;
static const char *junk_git_dir;
static pid_t junk_pid;

static void remove_junk(void)
{
	struct strbuf sb = STRBUF_INIT;
	if (getpid() != junk_pid)
		return;
	if (junk_git_dir) {
		strbuf_addstr(&sb, junk_git_dir);
		remove_dir_recursively(&sb, 0);
		strbuf_reset(&sb);
	}
	if (junk_work_tree) {
		strbuf_addstr(&sb, junk_work_tree);
		remove_dir_recursively(&sb, 0);
		strbuf_reset(&sb);
	}
}

static void remove_junk_on_signal(int signo)
{
	remove_junk();
	sigchain_pop(signo);
	raise(signo);
}

static struct ref *wanted_peer_refs(const struct ref *refs,
		struct refspec *refspec)
{
	struct ref *head = copy_ref(find_ref_by_name(refs, "HEAD"));
	struct ref *local_refs = head;
	struct ref **tail = head ? &head->next : &local_refs;

	get_fetch_map(refs, refspec, &tail, 0);
	if (!option_mirror)
		get_fetch_map(refs, tag_refspec, &tail, 0);

	return local_refs;
}

static void write_remote_refs(const struct ref *local_refs)
{
	const struct ref *r;

	for (r = local_refs; r; r = r->next) {
		if (!r->peer_ref)
			continue;
		add_extra_ref(r->peer_ref->name, r->old_sha1, 0);
	}

	pack_refs(PACK_REFS_ALL);
	clear_extra_refs();
}

static int write_one_config(const char *key, const char *value, void *data)
{
	return git_config_set_multivar(key, value ? value : "true", "^$", 0);
}

static void write_config(struct string_list *config)
{
	int i;

	for (i = 0; i < config->nr; i++) {
		if (git_config_parse_parameter(config->items[i].string,
					       write_one_config, NULL) < 0)
			die("unable to write parameters to config file");
	}
}

int cmd_clone(int argc, const char **argv, const char *prefix)
{
	int is_bundle = 0, is_local;
	struct stat buf;
	const char *repo_name, *repo, *work_tree, *git_dir;
	char *path, *dir;
	int dest_exists;
	const struct ref *refs, *remote_head;
	const struct ref *remote_head_points_at;
	const struct ref *our_head_points_at;
	struct ref *mapped_refs;
	struct strbuf key = STRBUF_INIT, value = STRBUF_INIT;
	struct strbuf branch_top = STRBUF_INIT, reflog_msg = STRBUF_INIT;
	struct transport *transport = NULL;
	char *src_ref_prefix = "refs/heads/";
	int err = 0;

	struct refspec *refspec;
	const char *fetch_pattern;

	junk_pid = getpid();

	packet_trace_identity("clone");
	argc = parse_options(argc, argv, prefix, builtin_clone_options,
			     builtin_clone_usage, 0);

	if (argc > 2)
		usage_msg_opt(_("Too many arguments."),
			builtin_clone_usage, builtin_clone_options);

	if (argc == 0)
		usage_msg_opt(_("You must specify a repository to clone."),
			builtin_clone_usage, builtin_clone_options);

	if (option_mirror)
		option_bare = 1;

	if (option_bare) {
		if (option_origin)
			die(_("--bare and --origin %s options are incompatible."),
			    option_origin);
		option_no_checkout = 1;
	}

	if (!option_origin)
		option_origin = "origin";

	repo_name = argv[0];

	path = get_repo_path(repo_name, &is_bundle);
	if (path)
		repo = xstrdup(absolute_path(repo_name));
	else if (!strchr(repo_name, ':'))
		die(_("repository '%s' does not exist"), repo_name);
	else
		repo = repo_name;
	is_local = path && !is_bundle;
	if (is_local && option_depth)
		warning(_("--depth is ignored in local clones; use file:// instead."));

	if (argc == 2)
		dir = xstrdup(argv[1]);
	else
		dir = guess_dir_name(repo_name, is_bundle, option_bare);
	strip_trailing_slashes(dir);

	dest_exists = !stat(dir, &buf);
	if (dest_exists && !is_empty_dir(dir))
		die(_("destination path '%s' already exists and is not "
			"an empty directory."), dir);

	strbuf_addf(&reflog_msg, "clone: from %s", repo);

	if (option_bare)
		work_tree = NULL;
	else {
		work_tree = getenv("GIT_WORK_TREE");
		if (work_tree && !stat(work_tree, &buf))
			die(_("working tree '%s' already exists."), work_tree);
	}

	if (option_bare || work_tree)
		git_dir = xstrdup(dir);
	else {
		work_tree = dir;
		git_dir = xstrdup(mkpath("%s/.git", dir));
	}

	if (!option_bare) {
		junk_work_tree = work_tree;
		if (safe_create_leading_directories_const(work_tree) < 0)
			die_errno(_("could not create leading directories of '%s'"),
				  work_tree);
		if (!dest_exists && mkdir(work_tree, 0755))
			die_errno(_("could not create work tree dir '%s'."),
				  work_tree);
		set_git_work_tree(work_tree);
	}
	junk_git_dir = git_dir;
	atexit(remove_junk);
	sigchain_push_common(remove_junk_on_signal);

	setenv(CONFIG_ENVIRONMENT, mkpath("%s/config", git_dir), 1);

	if (safe_create_leading_directories_const(git_dir) < 0)
		die(_("could not create leading directories of '%s'"), git_dir);

	set_git_dir_init(git_dir, real_git_dir, 0);
	if (real_git_dir)
		git_dir = real_git_dir;

	if (0 <= option_verbosity) {
		if (option_bare)
			printf(_("Cloning into bare repository %s...\n"), dir);
		else
			printf(_("Cloning into %s...\n"), dir);
	}
	init_db(option_template, INIT_DB_QUIET);
	write_config(&option_config);

	/*
	 * At this point, the config exists, so we do not need the
	 * environment variable.  We actually need to unset it, too, to
	 * re-enable parsing of the global configs.
	 */
	unsetenv(CONFIG_ENVIRONMENT);

	git_config(git_default_config, NULL);

	if (option_bare) {
		if (option_mirror)
			src_ref_prefix = "refs/";
		strbuf_addstr(&branch_top, src_ref_prefix);

		git_config_set("core.bare", "true");
	} else {
		strbuf_addf(&branch_top, "refs/remotes/%s/", option_origin);
	}

	strbuf_addf(&value, "+%s*:%s*", src_ref_prefix, branch_top.buf);

	if (option_mirror || !option_bare) {
		/* Configure the remote */
		strbuf_addf(&key, "remote.%s.fetch", option_origin);
		git_config_set_multivar(key.buf, value.buf, "^$", 0);
		strbuf_reset(&key);

		if (option_mirror) {
			strbuf_addf(&key, "remote.%s.mirror", option_origin);
			git_config_set(key.buf, "true");
			strbuf_reset(&key);
		}
	}

	strbuf_addf(&key, "remote.%s.url", option_origin);
	git_config_set(key.buf, repo);
	strbuf_reset(&key);

	if (option_reference.nr)
		setup_reference();

	fetch_pattern = value.buf;
	refspec = parse_fetch_refspec(1, &fetch_pattern);

	strbuf_reset(&value);

	if (is_local) {
		refs = clone_local(path, git_dir);
		mapped_refs = wanted_peer_refs(refs, refspec);
	} else {
		struct remote *remote = remote_get(option_origin);
		transport = transport_get(remote, remote->url[0]);

		if (!transport->get_refs_list || !transport->fetch)
			die(_("Don't know how to clone %s"), transport->url);

		transport_set_option(transport, TRANS_OPT_KEEP, "yes");

		if (option_depth)
			transport_set_option(transport, TRANS_OPT_DEPTH,
					     option_depth);

		transport_set_verbosity(transport, option_verbosity, option_progress);

		if (option_upload_pack)
			transport_set_option(transport, TRANS_OPT_UPLOADPACK,
					     option_upload_pack);

		refs = transport_get_remote_refs(transport);
		if (refs) {
			mapped_refs = wanted_peer_refs(refs, refspec);
			transport_fetch_refs(transport, mapped_refs);
		}
	}

	if (refs) {
		clear_extra_refs();

		write_remote_refs(mapped_refs);

		remote_head = find_ref_by_name(refs, "HEAD");
		remote_head_points_at =
			guess_remote_head(remote_head, mapped_refs, 0);

		if (option_branch) {
			struct strbuf head = STRBUF_INIT;
			strbuf_addstr(&head, src_ref_prefix);
			strbuf_addstr(&head, option_branch);
			our_head_points_at =
				find_ref_by_name(mapped_refs, head.buf);
			strbuf_release(&head);

			if (!our_head_points_at) {
				warning(_("Remote branch %s not found in "
					"upstream %s, using HEAD instead"),
					option_branch, option_origin);
				our_head_points_at = remote_head_points_at;
			}
		}
		else
			our_head_points_at = remote_head_points_at;
	}
	else {
		warning(_("You appear to have cloned an empty repository."));
		our_head_points_at = NULL;
		remote_head_points_at = NULL;
		remote_head = NULL;
		option_no_checkout = 1;
		if (!option_bare)
			install_branch_config(0, "master", option_origin,
					      "refs/heads/master");
	}

	if (remote_head_points_at && !option_bare) {
		struct strbuf head_ref = STRBUF_INIT;
		strbuf_addstr(&head_ref, branch_top.buf);
		strbuf_addstr(&head_ref, "HEAD");
		create_symref(head_ref.buf,
			      remote_head_points_at->peer_ref->name,
			      reflog_msg.buf);
	}

	if (our_head_points_at) {
		/* Local default branch link */
		create_symref("HEAD", our_head_points_at->name, NULL);
		if (!option_bare) {
			const char *head = skip_prefix(our_head_points_at->name,
						       "refs/heads/");
			update_ref(reflog_msg.buf, "HEAD",
				   our_head_points_at->old_sha1,
				   NULL, 0, DIE_ON_ERR);
			install_branch_config(0, head, option_origin,
					      our_head_points_at->name);
		}
	} else if (remote_head) {
		/* Source had detached HEAD pointing somewhere. */
		if (!option_bare) {
			update_ref(reflog_msg.buf, "HEAD",
				   remote_head->old_sha1,
				   NULL, REF_NODEREF, DIE_ON_ERR);
			our_head_points_at = remote_head;
		}
	} else {
		/* Nothing to checkout out */
		if (!option_no_checkout)
			warning(_("remote HEAD refers to nonexistent ref, "
				"unable to checkout.\n"));
		option_no_checkout = 1;
	}

	if (transport) {
		transport_unlock_pack(transport);
		transport_disconnect(transport);
	}

	if (!option_no_checkout) {
		struct lock_file *lock_file = xcalloc(1, sizeof(struct lock_file));
		struct unpack_trees_options opts;
		struct tree *tree;
		struct tree_desc t;
		int fd;

		/* We need to be in the new work tree for the checkout */
		setup_work_tree();

		fd = hold_locked_index(lock_file, 1);

		memset(&opts, 0, sizeof opts);
		opts.update = 1;
		opts.merge = 1;
		opts.fn = oneway_merge;
		opts.verbose_update = (option_verbosity > 0);
		opts.src_index = &the_index;
		opts.dst_index = &the_index;

		tree = parse_tree_indirect(our_head_points_at->old_sha1);
		parse_tree(tree);
		init_tree_desc(&t, tree->buffer, tree->size);
		unpack_trees(1, &t, &opts);

		if (write_cache(fd, active_cache, active_nr) ||
		    commit_locked_index(lock_file))
			die(_("unable to write new index file"));

		err |= run_hook(NULL, "post-checkout", sha1_to_hex(null_sha1),
				sha1_to_hex(our_head_points_at->old_sha1), "1",
				NULL);

		if (!err && option_recursive)
			err = run_command_v_opt(argv_submodule, RUN_GIT_CMD);
	}

	strbuf_release(&reflog_msg);
	strbuf_release(&branch_top);
	strbuf_release(&key);
	strbuf_release(&value);
	junk_pid = 0;
	return err;
}<|MERGE_RESOLUTION|>--- conflicted
+++ resolved
@@ -46,9 +46,7 @@
 static char *option_upload_pack = "git-upload-pack";
 static int option_verbosity;
 static int option_progress;
-<<<<<<< HEAD
 static struct string_list option_config;
-=======
 static struct string_list option_reference;
 
 static int opt_parse_reference(const struct option *opt, const char *arg, int unset)
@@ -59,7 +57,6 @@
 	string_list_append(option_reference, arg);
 	return 0;
 }
->>>>>>> e6baf4a1
 
 static struct option builtin_clone_options[] = {
 	OPT__VERBOSITY(&option_verbosity),
