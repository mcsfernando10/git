/*
 * Another stupid program, this one parsing the headers of an
 * email to figure out authorship and subject
 */
#include "cache.h"
#include "builtin.h"
#include "utf8.h"
#include "strbuf.h"
<<<<<<< HEAD

static FILE *cmitmsg, *patchfile, *fin, *fout;

static int keep_subject;
static int keep_non_patch_brackets_in_subject;
static const char *metainfo_charset;
static struct strbuf line = STRBUF_INIT;
static struct strbuf name = STRBUF_INIT;
static struct strbuf email = STRBUF_INIT;
static char *message_id;

static enum  {
	TE_DONTCARE, TE_QP, TE_BASE64
} transfer_encoding;

static struct strbuf charset = STRBUF_INIT;
static int patch_lines;
static struct strbuf **p_hdr_data, **s_hdr_data;
static int use_scissors;
static int add_message_id;
static int use_inbody_headers = 1;

#define MAX_HDR_PARSED 10
#define MAX_BOUNDARIES 5

static void cleanup_space(struct strbuf *sb);


static void get_sane_name(struct strbuf *out, struct strbuf *name, struct strbuf *email)
{
	struct strbuf *src = name;
	if (name->len < 3 || 60 < name->len || strchr(name->buf, '@') ||
		strchr(name->buf, '<') || strchr(name->buf, '>'))
		src = email;
	else if (name == out)
		return;
	strbuf_reset(out);
	strbuf_addbuf(out, src);
}

static void parse_bogus_from(const struct strbuf *line)
{
	/* John Doe <johndoe> */

	char *bra, *ket;
	/* This is fallback, so do not bother if we already have an
	 * e-mail address.
	 */
	if (email.len)
		return;

	bra = strchr(line->buf, '<');
	if (!bra)
		return;
	ket = strchr(bra, '>');
	if (!ket)
		return;

	strbuf_reset(&email);
	strbuf_add(&email, bra + 1, ket - bra - 1);

	strbuf_reset(&name);
	strbuf_add(&name, line->buf, bra - line->buf);
	strbuf_trim(&name);
	get_sane_name(&name, &name, &email);
}

static void handle_from(const struct strbuf *from)
{
	char *at;
	size_t el;
	struct strbuf f;

	strbuf_init(&f, from->len);
	strbuf_addbuf(&f, from);

	at = strchr(f.buf, '@');
	if (!at) {
		parse_bogus_from(from);
		return;
	}

	/*
	 * If we already have one email, don't take any confusing lines
	 */
	if (email.len && strchr(at + 1, '@')) {
		strbuf_release(&f);
		return;
	}

	/* Pick up the string around '@', possibly delimited with <>
	 * pair; that is the email part.
	 */
	while (at > f.buf) {
		char c = at[-1];
		if (isspace(c))
			break;
		if (c == '<') {
			at[-1] = ' ';
			break;
		}
		at--;
	}
	el = strcspn(at, " \n\t\r\v\f>");
	strbuf_reset(&email);
	strbuf_add(&email, at, el);
	strbuf_remove(&f, at - f.buf, el + (at[el] ? 1 : 0));

	/* The remainder is name.  It could be
	 *
	 * - "John Doe <john.doe@xz>"			(a), or
	 * - "john.doe@xz (John Doe)"			(b), or
	 * - "John (zzz) Doe <john.doe@xz> (Comment)"	(c)
	 *
	 * but we have removed the email part, so
	 *
	 * - remove extra spaces which could stay after email (case 'c'), and
	 * - trim from both ends, possibly removing the () pair at the end
	 *   (cases 'a' and 'b').
	 */
	cleanup_space(&f);
	strbuf_trim(&f);
	if (f.buf[0] == '(' && f.len && f.buf[f.len - 1] == ')') {
		strbuf_remove(&f, 0, 1);
		strbuf_setlen(&f, f.len - 1);
	}

	get_sane_name(&name, &f, &email);
	strbuf_release(&f);
}

static void handle_header(struct strbuf **out, const struct strbuf *line)
{
	if (!*out) {
		*out = xmalloc(sizeof(struct strbuf));
		strbuf_init(*out, line->len);
	} else
		strbuf_reset(*out);

	strbuf_addbuf(*out, line);
}

/* NOTE NOTE NOTE.  We do not claim we do full MIME.  We just attempt
 * to have enough heuristics to grok MIME encoded patches often found
 * on our mailing lists.  For example, we do not even treat header lines
 * case insensitively.
 */

static int slurp_attr(const char *line, const char *name, struct strbuf *attr)
{
	const char *ends, *ap = strcasestr(line, name);
	size_t sz;

	strbuf_setlen(attr, 0);
	if (!ap)
		return 0;
	ap += strlen(name);
	if (*ap == '"') {
		ap++;
		ends = "\"";
	}
	else
		ends = "; \t";
	sz = strcspn(ap, ends);
	strbuf_add(attr, ap, sz);
	return 1;
}

static struct strbuf *content[MAX_BOUNDARIES];

static struct strbuf **content_top = content;

static void handle_content_type(struct strbuf *line)
{
	struct strbuf *boundary = xmalloc(sizeof(struct strbuf));
	strbuf_init(boundary, line->len);

	if (slurp_attr(line->buf, "boundary=", boundary)) {
		strbuf_insert(boundary, 0, "--", 2);
		if (++content_top > &content[MAX_BOUNDARIES]) {
			fprintf(stderr, "Too many boundaries to handle\n");
			exit(1);
		}
		*content_top = boundary;
		boundary = NULL;
	}
	slurp_attr(line->buf, "charset=", &charset);

	if (boundary) {
		strbuf_release(boundary);
		free(boundary);
	}
}

static void handle_message_id(const struct strbuf *line)
{
	if (add_message_id)
		message_id = strdup(line->buf);
}

static void handle_content_transfer_encoding(const struct strbuf *line)
{
	if (strcasestr(line->buf, "base64"))
		transfer_encoding = TE_BASE64;
	else if (strcasestr(line->buf, "quoted-printable"))
		transfer_encoding = TE_QP;
	else
		transfer_encoding = TE_DONTCARE;
}

static int is_multipart_boundary(const struct strbuf *line)
{
	return (((*content_top)->len <= line->len) &&
		!memcmp(line->buf, (*content_top)->buf, (*content_top)->len));
}

static void cleanup_subject(struct strbuf *subject)
{
	size_t at = 0;

	while (at < subject->len) {
		char *pos;
		size_t remove;

		switch (subject->buf[at]) {
		case 'r': case 'R':
			if (subject->len <= at + 3)
				break;
			if ((subject->buf[at + 1] == 'e' ||
			     subject->buf[at + 1] == 'E') &&
			    subject->buf[at + 2] == ':') {
				strbuf_remove(subject, at, 3);
				continue;
			}
			at++;
			break;
		case ' ': case '\t': case ':':
			strbuf_remove(subject, at, 1);
			continue;
		case '[':
			pos = strchr(subject->buf + at, ']');
			if (!pos)
				break;
			remove = pos - subject->buf + at + 1;
			if (!keep_non_patch_brackets_in_subject ||
			    (7 <= remove &&
			     memmem(subject->buf + at, remove, "PATCH", 5)))
				strbuf_remove(subject, at, remove);
			else {
				at += remove;
				/*
				 * If the input had a space after the ], keep
				 * it.  We don't bother with finding the end of
				 * the space, since we later normalize it
				 * anyway.
				 */
				if (isspace(subject->buf[at]))
					at += 1;
			}
			continue;
		}
		break;
	}
	strbuf_trim(subject);
}

static void cleanup_space(struct strbuf *sb)
{
	size_t pos, cnt;
	for (pos = 0; pos < sb->len; pos++) {
		if (isspace(sb->buf[pos])) {
			sb->buf[pos] = ' ';
			for (cnt = 0; isspace(sb->buf[pos + cnt + 1]); cnt++);
			strbuf_remove(sb, pos + 1, cnt);
		}
	}
}

static void decode_header(struct strbuf *line);
static const char *header[MAX_HDR_PARSED] = {
	"From","Subject","Date",
};

static inline int cmp_header(const struct strbuf *line, const char *hdr)
{
	int len = strlen(hdr);
	return !strncasecmp(line->buf, hdr, len) && line->len > len &&
			line->buf[len] == ':' && isspace(line->buf[len + 1]);
}

static int is_format_patch_separator(const char *line, int len)
{
	static const char SAMPLE[] =
		"From e6807f3efca28b30decfecb1732a56c7db1137ee Mon Sep 17 00:00:00 2001\n";
	const char *cp;

	if (len != strlen(SAMPLE))
		return 0;
	if (!skip_prefix(line, "From ", &cp))
		return 0;
	if (strspn(cp, "0123456789abcdef") != 40)
		return 0;
	cp += 40;
	return !memcmp(SAMPLE + (cp - line), cp, strlen(SAMPLE) - (cp - line));
}

static int check_header(const struct strbuf *line,
				struct strbuf *hdr_data[], int overwrite)
{
	int i, ret = 0, len;
	struct strbuf sb = STRBUF_INIT;
	/* search for the interesting parts */
	for (i = 0; header[i]; i++) {
		int len = strlen(header[i]);
		if ((!hdr_data[i] || overwrite) && cmp_header(line, header[i])) {
			/* Unwrap inline B and Q encoding, and optionally
			 * normalize the meta information to utf8.
			 */
			strbuf_add(&sb, line->buf + len + 2, line->len - len - 2);
			decode_header(&sb);
			handle_header(&hdr_data[i], &sb);
			ret = 1;
			goto check_header_out;
		}
	}

	/* Content stuff */
	if (cmp_header(line, "Content-Type")) {
		len = strlen("Content-Type: ");
		strbuf_add(&sb, line->buf + len, line->len - len);
		decode_header(&sb);
		strbuf_insert(&sb, 0, "Content-Type: ", len);
		handle_content_type(&sb);
		ret = 1;
		goto check_header_out;
	}
	if (cmp_header(line, "Content-Transfer-Encoding")) {
		len = strlen("Content-Transfer-Encoding: ");
		strbuf_add(&sb, line->buf + len, line->len - len);
		decode_header(&sb);
		handle_content_transfer_encoding(&sb);
		ret = 1;
		goto check_header_out;
	}
	if (cmp_header(line, "Message-Id")) {
		len = strlen("Message-Id: ");
		strbuf_add(&sb, line->buf + len, line->len - len);
		decode_header(&sb);
		handle_message_id(&sb);
		ret = 1;
		goto check_header_out;
	}

	/* for inbody stuff */
	if (starts_with(line->buf, ">From") && isspace(line->buf[5])) {
		ret = is_format_patch_separator(line->buf + 1, line->len - 1);
		goto check_header_out;
	}
	if (starts_with(line->buf, "[PATCH]") && isspace(line->buf[7])) {
		for (i = 0; header[i]; i++) {
			if (!strcmp("Subject", header[i])) {
				handle_header(&hdr_data[i], line);
				ret = 1;
				goto check_header_out;
			}
		}
	}

check_header_out:
	strbuf_release(&sb);
	return ret;
}

static int is_rfc2822_header(const struct strbuf *line)
{
	/*
	 * The section that defines the loosest possible
	 * field name is "3.6.8 Optional fields".
	 *
	 * optional-field = field-name ":" unstructured CRLF
	 * field-name = 1*ftext
	 * ftext = %d33-57 / %59-126
	 */
	int ch;
	char *cp = line->buf;

	/* Count mbox From headers as headers */
	if (starts_with(cp, "From ") || starts_with(cp, ">From "))
		return 1;

	while ((ch = *cp++)) {
		if (ch == ':')
			return 1;
		if ((33 <= ch && ch <= 57) ||
		    (59 <= ch && ch <= 126))
			continue;
		break;
	}
	return 0;
}

static int read_one_header_line(struct strbuf *line, FILE *in)
{
	/* Get the first part of the line. */
	if (strbuf_getline(line, in, '\n'))
		return 0;

	/*
	 * Is it an empty line or not a valid rfc2822 header?
	 * If so, stop here, and return false ("not a header")
	 */
	strbuf_rtrim(line);
	if (!line->len || !is_rfc2822_header(line)) {
		/* Re-add the newline */
		strbuf_addch(line, '\n');
		return 0;
	}

	/*
	 * Now we need to eat all the continuation lines..
	 * Yuck, 2822 header "folding"
	 */
	for (;;) {
		int peek;
		struct strbuf continuation = STRBUF_INIT;

		peek = fgetc(in); ungetc(peek, in);
		if (peek != ' ' && peek != '\t')
			break;
		if (strbuf_getline(&continuation, in, '\n'))
			break;
		continuation.buf[0] = ' ';
		strbuf_rtrim(&continuation);
		strbuf_addbuf(line, &continuation);
	}

	return 1;
}

static struct strbuf *decode_q_segment(const struct strbuf *q_seg, int rfc2047)
{
	const char *in = q_seg->buf;
	int c;
	struct strbuf *out = xmalloc(sizeof(struct strbuf));
	strbuf_init(out, q_seg->len);

	while ((c = *in++) != 0) {
		if (c == '=') {
			int d = *in++;
			if (d == '\n' || !d)
				break; /* drop trailing newline */
			strbuf_addch(out, (hexval(d) << 4) | hexval(*in++));
			continue;
		}
		if (rfc2047 && c == '_') /* rfc2047 4.2 (2) */
			c = 0x20;
		strbuf_addch(out, c);
	}
	return out;
}

static struct strbuf *decode_b_segment(const struct strbuf *b_seg)
{
	/* Decode in..ep, possibly in-place to ot */
	int c, pos = 0, acc = 0;
	const char *in = b_seg->buf;
	struct strbuf *out = xmalloc(sizeof(struct strbuf));
	strbuf_init(out, b_seg->len);

	while ((c = *in++) != 0) {
		if (c == '+')
			c = 62;
		else if (c == '/')
			c = 63;
		else if ('A' <= c && c <= 'Z')
			c -= 'A';
		else if ('a' <= c && c <= 'z')
			c -= 'a' - 26;
		else if ('0' <= c && c <= '9')
			c -= '0' - 52;
		else
			continue; /* garbage */
		switch (pos++) {
		case 0:
			acc = (c << 2);
			break;
		case 1:
			strbuf_addch(out, (acc | (c >> 4)));
			acc = (c & 15) << 4;
			break;
		case 2:
			strbuf_addch(out, (acc | (c >> 2)));
			acc = (c & 3) << 6;
			break;
		case 3:
			strbuf_addch(out, (acc | c));
			acc = pos = 0;
			break;
		}
	}
	return out;
}

static void convert_to_utf8(struct strbuf *line, const char *charset)
{
	char *out;

	if (!charset || !*charset)
		return;

	if (same_encoding(metainfo_charset, charset))
		return;
	out = reencode_string(line->buf, metainfo_charset, charset);
	if (!out)
		die("cannot convert from %s to %s",
		    charset, metainfo_charset);
	strbuf_attach(line, out, strlen(out), strlen(out));
}

static int decode_header_bq(struct strbuf *it)
{
	char *in, *ep, *cp;
	struct strbuf outbuf = STRBUF_INIT, *dec;
	struct strbuf charset_q = STRBUF_INIT, piecebuf = STRBUF_INIT;
	int rfc2047 = 0;

	in = it->buf;
	while (in - it->buf <= it->len && (ep = strstr(in, "=?")) != NULL) {
		int encoding;
		strbuf_reset(&charset_q);
		strbuf_reset(&piecebuf);
		rfc2047 = 1;

		if (in != ep) {
			/*
			 * We are about to process an encoded-word
			 * that begins at ep, but there is something
			 * before the encoded word.
			 */
			char *scan;
			for (scan = in; scan < ep; scan++)
				if (!isspace(*scan))
					break;

			if (scan != ep || in == it->buf) {
				/*
				 * We should not lose that "something",
				 * unless we have just processed an
				 * encoded-word, and there is only LWS
				 * before the one we are about to process.
				 */
				strbuf_add(&outbuf, in, ep - in);
			}
		}
		/* E.g.
		 * ep : "=?iso-2022-jp?B?GyR...?= foo"
		 * ep : "=?ISO-8859-1?Q?Foo=FCbar?= baz"
		 */
		ep += 2;

		if (ep - it->buf >= it->len || !(cp = strchr(ep, '?')))
			goto decode_header_bq_out;

		if (cp + 3 - it->buf > it->len)
			goto decode_header_bq_out;
		strbuf_add(&charset_q, ep, cp - ep);

		encoding = cp[1];
		if (!encoding || cp[2] != '?')
			goto decode_header_bq_out;
		ep = strstr(cp + 3, "?=");
		if (!ep)
			goto decode_header_bq_out;
		strbuf_add(&piecebuf, cp + 3, ep - cp - 3);
		switch (tolower(encoding)) {
		default:
			goto decode_header_bq_out;
		case 'b':
			dec = decode_b_segment(&piecebuf);
			break;
		case 'q':
			dec = decode_q_segment(&piecebuf, 1);
			break;
		}
		if (metainfo_charset)
			convert_to_utf8(dec, charset_q.buf);

		strbuf_addbuf(&outbuf, dec);
		strbuf_release(dec);
		free(dec);
		in = ep + 2;
	}
	strbuf_addstr(&outbuf, in);
	strbuf_reset(it);
	strbuf_addbuf(it, &outbuf);
decode_header_bq_out:
	strbuf_release(&outbuf);
	strbuf_release(&charset_q);
	strbuf_release(&piecebuf);
	return rfc2047;
}

static void decode_header(struct strbuf *it)
{
	if (decode_header_bq(it))
		return;
	/* otherwise "it" is a straight copy of the input.
	 * This can be binary guck but there is no charset specified.
	 */
	if (metainfo_charset)
		convert_to_utf8(it, "");
}

static void decode_transfer_encoding(struct strbuf *line)
{
	struct strbuf *ret;

	switch (transfer_encoding) {
	case TE_QP:
		ret = decode_q_segment(line, 0);
		break;
	case TE_BASE64:
		ret = decode_b_segment(line);
		break;
	case TE_DONTCARE:
	default:
		return;
	}
	strbuf_reset(line);
	strbuf_addbuf(line, ret);
	strbuf_release(ret);
	free(ret);
}

static void handle_filter(struct strbuf *line);

static int find_boundary(void)
{
	while (!strbuf_getline(&line, fin, '\n')) {
		if (*content_top && is_multipart_boundary(&line))
			return 1;
	}
	return 0;
}

static int handle_boundary(void)
{
	struct strbuf newline = STRBUF_INIT;

	strbuf_addch(&newline, '\n');
again:
	if (line.len >= (*content_top)->len + 2 &&
	    !memcmp(line.buf + (*content_top)->len, "--", 2)) {
		/* we hit an end boundary */
		/* pop the current boundary off the stack */
		strbuf_release(*content_top);
		free(*content_top);
		*content_top = NULL;

		/* technically won't happen as is_multipart_boundary()
		   will fail first.  But just in case..
		 */
		if (--content_top < content) {
			fprintf(stderr, "Detected mismatched boundaries, "
					"can't recover\n");
			exit(1);
		}
		handle_filter(&newline);
		strbuf_release(&newline);

		/* skip to the next boundary */
		if (!find_boundary())
			return 0;
		goto again;
	}

	/* set some defaults */
	transfer_encoding = TE_DONTCARE;
	strbuf_reset(&charset);

	/* slurp in this section's info */
	while (read_one_header_line(&line, fin))
		check_header(&line, p_hdr_data, 0);

	strbuf_release(&newline);
	/* replenish line */
	if (strbuf_getline(&line, fin, '\n'))
		return 0;
	strbuf_addch(&line, '\n');
	return 1;
}

static inline int patchbreak(const struct strbuf *line)
{
	size_t i;

	/* Beginning of a "diff -" header? */
	if (starts_with(line->buf, "diff -"))
		return 1;

	/* CVS "Index: " line? */
	if (starts_with(line->buf, "Index: "))
		return 1;

	/*
	 * "--- <filename>" starts patches without headers
	 * "---<sp>*" is a manual separator
	 */
	if (line->len < 4)
		return 0;

	if (starts_with(line->buf, "---")) {
		/* space followed by a filename? */
		if (line->buf[3] == ' ' && !isspace(line->buf[4]))
			return 1;
		/* Just whitespace? */
		for (i = 3; i < line->len; i++) {
			unsigned char c = line->buf[i];
			if (c == '\n')
				return 1;
			if (!isspace(c))
				break;
		}
		return 0;
	}
	return 0;
}

static int is_scissors_line(const struct strbuf *line)
{
	size_t i, len = line->len;
	int scissors = 0, gap = 0;
	int first_nonblank = -1;
	int last_nonblank = 0, visible, perforation = 0, in_perforation = 0;
	const char *buf = line->buf;

	for (i = 0; i < len; i++) {
		if (isspace(buf[i])) {
			if (in_perforation) {
				perforation++;
				gap++;
			}
			continue;
		}
		last_nonblank = i;
		if (first_nonblank < 0)
			first_nonblank = i;
		if (buf[i] == '-') {
			in_perforation = 1;
			perforation++;
			continue;
		}
		if (i + 1 < len &&
		    (!memcmp(buf + i, ">8", 2) || !memcmp(buf + i, "8<", 2) ||
		     !memcmp(buf + i, ">%", 2) || !memcmp(buf + i, "%<", 2))) {
			in_perforation = 1;
			perforation += 2;
			scissors += 2;
			i++;
			continue;
		}
		in_perforation = 0;
	}

	/*
	 * The mark must be at least 8 bytes long (e.g. "-- >8 --").
	 * Even though there can be arbitrary cruft on the same line
	 * (e.g. "cut here"), in order to avoid misidentification, the
	 * perforation must occupy more than a third of the visible
	 * width of the line, and dashes and scissors must occupy more
	 * than half of the perforation.
	 */

	visible = last_nonblank - first_nonblank + 1;
	return (scissors && 8 <= visible &&
		visible < perforation * 3 &&
		gap * 2 < perforation);
}

static int handle_commit_msg(struct strbuf *line)
{
	/*
	 * Are we still scanning and discarding in-body headers?
	 * It is initially set to 1, set to 2 when we do see a
	 * valid in-body header.
	 */
	static int still_looking = 1;
	int is_empty_line;

	if (!cmitmsg)
		return 0;

	is_empty_line = (!line->len || (line->len == 1 && line->buf[0] == '\n'));
	if (still_looking == 1) {
		/*
		 * Haven't seen a known in-body header; discard an empty line.
		 */
		if (is_empty_line)
			return 0;
	}

	if (use_inbody_headers && still_looking) {
		int is_known_header = check_header(line, s_hdr_data, 0);

		if (still_looking == 2) {
			/*
			 * an empty line after the in-body header block,
			 * or a line obviously not an attempt to invent
			 * an unsupported in-body header.
			 */
			if (is_empty_line || !is_rfc2822_header(line))
				still_looking = 0;
			if (is_empty_line)
				return 0;
			/* otherwise do not discard the line, but keep going */
		} else if (is_known_header) {
			still_looking = 2;
		} else if (still_looking != 2) {
			still_looking = 0;
		}

		if (still_looking)
			return 0;
	} else
		/* Only trim the first (blank) line of the commit message
		 * when ignoring in-body headers.
		 */
		still_looking = 0;

	/* normalize the log message to UTF-8. */
	if (metainfo_charset)
		convert_to_utf8(line, charset.buf);

	if (use_scissors && is_scissors_line(line)) {
		int i;
		if (fseek(cmitmsg, 0L, SEEK_SET))
			die_errno("Could not rewind output message file");
		if (ftruncate(fileno(cmitmsg), 0))
			die_errno("Could not truncate output message file at scissors");
		still_looking = 1;

		/*
		 * We may have already read "secondary headers"; purge
		 * them to give ourselves a clean restart.
		 */
		for (i = 0; header[i]; i++) {
			if (s_hdr_data[i])
				strbuf_release(s_hdr_data[i]);
			s_hdr_data[i] = NULL;
		}
		return 0;
	}

	if (patchbreak(line)) {
		if (message_id)
			fprintf(cmitmsg, "Message-Id: %s\n", message_id);
		fclose(cmitmsg);
		cmitmsg = NULL;
		return 1;
	}

	fputs(line->buf, cmitmsg);
	return 0;
}

static void handle_patch(const struct strbuf *line)
{
	fwrite(line->buf, 1, line->len, patchfile);
	patch_lines++;
}

static void handle_filter(struct strbuf *line)
{
	static int filter = 0;

	/* filter tells us which part we left off on */
	switch (filter) {
	case 0:
		if (!handle_commit_msg(line))
			break;
		filter++;
	case 1:
		handle_patch(line);
		break;
	}
}

static void handle_body(void)
{
	struct strbuf prev = STRBUF_INIT;

	/* Skip up to the first boundary */
	if (*content_top) {
		if (!find_boundary())
			goto handle_body_out;
	}

	do {
		/* process any boundary lines */
		if (*content_top && is_multipart_boundary(&line)) {
			/* flush any leftover */
			if (prev.len) {
				handle_filter(&prev);
				strbuf_reset(&prev);
			}
			if (!handle_boundary())
				goto handle_body_out;
		}

		/* Unwrap transfer encoding */
		decode_transfer_encoding(&line);

		switch (transfer_encoding) {
		case TE_BASE64:
		case TE_QP:
		{
			struct strbuf **lines, **it, *sb;

			/* Prepend any previous partial lines */
			strbuf_insert(&line, 0, prev.buf, prev.len);
			strbuf_reset(&prev);

			/*
			 * This is a decoded line that may contain
			 * multiple new lines.  Pass only one chunk
			 * at a time to handle_filter()
			 */
			lines = strbuf_split(&line, '\n');
			for (it = lines; (sb = *it); it++) {
				if (*(it + 1) == NULL) /* The last line */
					if (sb->buf[sb->len - 1] != '\n') {
						/* Partial line, save it for later. */
						strbuf_addbuf(&prev, sb);
						break;
					}
				handle_filter(sb);
			}
			/*
			 * The partial chunk is saved in "prev" and will be
			 * appended by the next iteration of read_line_with_nul().
			 */
			strbuf_list_free(lines);
			break;
		}
		default:
			handle_filter(&line);
		}

	} while (!strbuf_getwholeline(&line, fin, '\n'));

handle_body_out:
	strbuf_release(&prev);
}

static void output_header_lines(FILE *fout, const char *hdr, const struct strbuf *data)
{
	const char *sp = data->buf;
	while (1) {
		char *ep = strchr(sp, '\n');
		int len;
		if (!ep)
			len = strlen(sp);
		else
			len = ep - sp;
		fprintf(fout, "%s: %.*s\n", hdr, len, sp);
		if (!ep)
			break;
		sp = ep + 1;
	}
}

static void handle_info(void)
{
	struct strbuf *hdr;
	int i;

	for (i = 0; header[i]; i++) {
		/* only print inbody headers if we output a patch file */
		if (patch_lines && s_hdr_data[i])
			hdr = s_hdr_data[i];
		else if (p_hdr_data[i])
			hdr = p_hdr_data[i];
		else
			continue;

		if (!strcmp(header[i], "Subject")) {
			if (!keep_subject) {
				cleanup_subject(hdr);
				cleanup_space(hdr);
			}
			output_header_lines(fout, "Subject", hdr);
		} else if (!strcmp(header[i], "From")) {
			cleanup_space(hdr);
			handle_from(hdr);
			fprintf(fout, "Author: %s\n", name.buf);
			fprintf(fout, "Email: %s\n", email.buf);
		} else {
			cleanup_space(hdr);
			fprintf(fout, "%s: %s\n", header[i], hdr->buf);
		}
	}
	fprintf(fout, "\n");
}

static int mailinfo(FILE *in, FILE *out, const char *msg, const char *patch)
{
	int peek;
	fin = in;
	fout = out;

	cmitmsg = fopen(msg, "w");
	if (!cmitmsg) {
		perror(msg);
		return -1;
	}
	patchfile = fopen(patch, "w");
	if (!patchfile) {
		perror(patch);
		fclose(cmitmsg);
		return -1;
	}

	p_hdr_data = xcalloc(MAX_HDR_PARSED, sizeof(*p_hdr_data));
	s_hdr_data = xcalloc(MAX_HDR_PARSED, sizeof(*s_hdr_data));

	do {
		peek = fgetc(in);
	} while (isspace(peek));
	ungetc(peek, in);

	/* process the email header */
	while (read_one_header_line(&line, fin))
		check_header(&line, p_hdr_data, 1);

	handle_body();
	handle_info();

	return 0;
}

static int git_mailinfo_config(const char *var, const char *value, void *unused)
{
	if (!starts_with(var, "mailinfo."))
		return git_default_config(var, value, unused);
	if (!strcmp(var, "mailinfo.scissors")) {
		use_scissors = git_config_bool(var, value);
		return 0;
	}
	/* perhaps others here */
	return 0;
}
=======
#include "mailinfo.h"
>>>>>>> 81d02834

static const char mailinfo_usage[] =
	"git mailinfo [-k | -b] [-m | --message-id] [-u | --encoding=<encoding> | -n] [--scissors | --no-scissors] <msg> <patch> < mail >info";

int cmd_mailinfo(int argc, const char **argv, const char *prefix)
{
	const char *def_charset;
	struct mailinfo mi;
	int status;

	/* NEEDSWORK: might want to do the optional .git/ directory
	 * discovery
	 */
	setup_mailinfo(&mi);

	def_charset = get_commit_output_encoding();
	mi.metainfo_charset = def_charset;

	while (1 < argc && argv[1][0] == '-') {
		if (!strcmp(argv[1], "-k"))
			mi.keep_subject = 1;
		else if (!strcmp(argv[1], "-b"))
			mi.keep_non_patch_brackets_in_subject = 1;
		else if (!strcmp(argv[1], "-m") || !strcmp(argv[1], "--message-id"))
			mi.add_message_id = 1;
		else if (!strcmp(argv[1], "-u"))
			mi.metainfo_charset = def_charset;
		else if (!strcmp(argv[1], "-n"))
			mi.metainfo_charset = NULL;
		else if (starts_with(argv[1], "--encoding="))
			mi.metainfo_charset = argv[1] + 11;
		else if (!strcmp(argv[1], "--scissors"))
			mi.use_scissors = 1;
		else if (!strcmp(argv[1], "--no-scissors"))
			mi.use_scissors = 0;
		else if (!strcmp(argv[1], "--no-inbody-headers"))
			mi.use_inbody_headers = 0;
		else
			usage(mailinfo_usage);
		argc--; argv++;
	}

	if (argc != 3)
		usage(mailinfo_usage);

	mi.input = stdin;
	mi.output = stdout;
	status = !!mailinfo(&mi, argv[1], argv[2]);
	clear_mailinfo(&mi);

	return status;
}<|MERGE_RESOLUTION|>--- conflicted
+++ resolved
@@ -6,1061 +6,7 @@
 #include "builtin.h"
 #include "utf8.h"
 #include "strbuf.h"
-<<<<<<< HEAD
-
-static FILE *cmitmsg, *patchfile, *fin, *fout;
-
-static int keep_subject;
-static int keep_non_patch_brackets_in_subject;
-static const char *metainfo_charset;
-static struct strbuf line = STRBUF_INIT;
-static struct strbuf name = STRBUF_INIT;
-static struct strbuf email = STRBUF_INIT;
-static char *message_id;
-
-static enum  {
-	TE_DONTCARE, TE_QP, TE_BASE64
-} transfer_encoding;
-
-static struct strbuf charset = STRBUF_INIT;
-static int patch_lines;
-static struct strbuf **p_hdr_data, **s_hdr_data;
-static int use_scissors;
-static int add_message_id;
-static int use_inbody_headers = 1;
-
-#define MAX_HDR_PARSED 10
-#define MAX_BOUNDARIES 5
-
-static void cleanup_space(struct strbuf *sb);
-
-
-static void get_sane_name(struct strbuf *out, struct strbuf *name, struct strbuf *email)
-{
-	struct strbuf *src = name;
-	if (name->len < 3 || 60 < name->len || strchr(name->buf, '@') ||
-		strchr(name->buf, '<') || strchr(name->buf, '>'))
-		src = email;
-	else if (name == out)
-		return;
-	strbuf_reset(out);
-	strbuf_addbuf(out, src);
-}
-
-static void parse_bogus_from(const struct strbuf *line)
-{
-	/* John Doe <johndoe> */
-
-	char *bra, *ket;
-	/* This is fallback, so do not bother if we already have an
-	 * e-mail address.
-	 */
-	if (email.len)
-		return;
-
-	bra = strchr(line->buf, '<');
-	if (!bra)
-		return;
-	ket = strchr(bra, '>');
-	if (!ket)
-		return;
-
-	strbuf_reset(&email);
-	strbuf_add(&email, bra + 1, ket - bra - 1);
-
-	strbuf_reset(&name);
-	strbuf_add(&name, line->buf, bra - line->buf);
-	strbuf_trim(&name);
-	get_sane_name(&name, &name, &email);
-}
-
-static void handle_from(const struct strbuf *from)
-{
-	char *at;
-	size_t el;
-	struct strbuf f;
-
-	strbuf_init(&f, from->len);
-	strbuf_addbuf(&f, from);
-
-	at = strchr(f.buf, '@');
-	if (!at) {
-		parse_bogus_from(from);
-		return;
-	}
-
-	/*
-	 * If we already have one email, don't take any confusing lines
-	 */
-	if (email.len && strchr(at + 1, '@')) {
-		strbuf_release(&f);
-		return;
-	}
-
-	/* Pick up the string around '@', possibly delimited with <>
-	 * pair; that is the email part.
-	 */
-	while (at > f.buf) {
-		char c = at[-1];
-		if (isspace(c))
-			break;
-		if (c == '<') {
-			at[-1] = ' ';
-			break;
-		}
-		at--;
-	}
-	el = strcspn(at, " \n\t\r\v\f>");
-	strbuf_reset(&email);
-	strbuf_add(&email, at, el);
-	strbuf_remove(&f, at - f.buf, el + (at[el] ? 1 : 0));
-
-	/* The remainder is name.  It could be
-	 *
-	 * - "John Doe <john.doe@xz>"			(a), or
-	 * - "john.doe@xz (John Doe)"			(b), or
-	 * - "John (zzz) Doe <john.doe@xz> (Comment)"	(c)
-	 *
-	 * but we have removed the email part, so
-	 *
-	 * - remove extra spaces which could stay after email (case 'c'), and
-	 * - trim from both ends, possibly removing the () pair at the end
-	 *   (cases 'a' and 'b').
-	 */
-	cleanup_space(&f);
-	strbuf_trim(&f);
-	if (f.buf[0] == '(' && f.len && f.buf[f.len - 1] == ')') {
-		strbuf_remove(&f, 0, 1);
-		strbuf_setlen(&f, f.len - 1);
-	}
-
-	get_sane_name(&name, &f, &email);
-	strbuf_release(&f);
-}
-
-static void handle_header(struct strbuf **out, const struct strbuf *line)
-{
-	if (!*out) {
-		*out = xmalloc(sizeof(struct strbuf));
-		strbuf_init(*out, line->len);
-	} else
-		strbuf_reset(*out);
-
-	strbuf_addbuf(*out, line);
-}
-
-/* NOTE NOTE NOTE.  We do not claim we do full MIME.  We just attempt
- * to have enough heuristics to grok MIME encoded patches often found
- * on our mailing lists.  For example, we do not even treat header lines
- * case insensitively.
- */
-
-static int slurp_attr(const char *line, const char *name, struct strbuf *attr)
-{
-	const char *ends, *ap = strcasestr(line, name);
-	size_t sz;
-
-	strbuf_setlen(attr, 0);
-	if (!ap)
-		return 0;
-	ap += strlen(name);
-	if (*ap == '"') {
-		ap++;
-		ends = "\"";
-	}
-	else
-		ends = "; \t";
-	sz = strcspn(ap, ends);
-	strbuf_add(attr, ap, sz);
-	return 1;
-}
-
-static struct strbuf *content[MAX_BOUNDARIES];
-
-static struct strbuf **content_top = content;
-
-static void handle_content_type(struct strbuf *line)
-{
-	struct strbuf *boundary = xmalloc(sizeof(struct strbuf));
-	strbuf_init(boundary, line->len);
-
-	if (slurp_attr(line->buf, "boundary=", boundary)) {
-		strbuf_insert(boundary, 0, "--", 2);
-		if (++content_top > &content[MAX_BOUNDARIES]) {
-			fprintf(stderr, "Too many boundaries to handle\n");
-			exit(1);
-		}
-		*content_top = boundary;
-		boundary = NULL;
-	}
-	slurp_attr(line->buf, "charset=", &charset);
-
-	if (boundary) {
-		strbuf_release(boundary);
-		free(boundary);
-	}
-}
-
-static void handle_message_id(const struct strbuf *line)
-{
-	if (add_message_id)
-		message_id = strdup(line->buf);
-}
-
-static void handle_content_transfer_encoding(const struct strbuf *line)
-{
-	if (strcasestr(line->buf, "base64"))
-		transfer_encoding = TE_BASE64;
-	else if (strcasestr(line->buf, "quoted-printable"))
-		transfer_encoding = TE_QP;
-	else
-		transfer_encoding = TE_DONTCARE;
-}
-
-static int is_multipart_boundary(const struct strbuf *line)
-{
-	return (((*content_top)->len <= line->len) &&
-		!memcmp(line->buf, (*content_top)->buf, (*content_top)->len));
-}
-
-static void cleanup_subject(struct strbuf *subject)
-{
-	size_t at = 0;
-
-	while (at < subject->len) {
-		char *pos;
-		size_t remove;
-
-		switch (subject->buf[at]) {
-		case 'r': case 'R':
-			if (subject->len <= at + 3)
-				break;
-			if ((subject->buf[at + 1] == 'e' ||
-			     subject->buf[at + 1] == 'E') &&
-			    subject->buf[at + 2] == ':') {
-				strbuf_remove(subject, at, 3);
-				continue;
-			}
-			at++;
-			break;
-		case ' ': case '\t': case ':':
-			strbuf_remove(subject, at, 1);
-			continue;
-		case '[':
-			pos = strchr(subject->buf + at, ']');
-			if (!pos)
-				break;
-			remove = pos - subject->buf + at + 1;
-			if (!keep_non_patch_brackets_in_subject ||
-			    (7 <= remove &&
-			     memmem(subject->buf + at, remove, "PATCH", 5)))
-				strbuf_remove(subject, at, remove);
-			else {
-				at += remove;
-				/*
-				 * If the input had a space after the ], keep
-				 * it.  We don't bother with finding the end of
-				 * the space, since we later normalize it
-				 * anyway.
-				 */
-				if (isspace(subject->buf[at]))
-					at += 1;
-			}
-			continue;
-		}
-		break;
-	}
-	strbuf_trim(subject);
-}
-
-static void cleanup_space(struct strbuf *sb)
-{
-	size_t pos, cnt;
-	for (pos = 0; pos < sb->len; pos++) {
-		if (isspace(sb->buf[pos])) {
-			sb->buf[pos] = ' ';
-			for (cnt = 0; isspace(sb->buf[pos + cnt + 1]); cnt++);
-			strbuf_remove(sb, pos + 1, cnt);
-		}
-	}
-}
-
-static void decode_header(struct strbuf *line);
-static const char *header[MAX_HDR_PARSED] = {
-	"From","Subject","Date",
-};
-
-static inline int cmp_header(const struct strbuf *line, const char *hdr)
-{
-	int len = strlen(hdr);
-	return !strncasecmp(line->buf, hdr, len) && line->len > len &&
-			line->buf[len] == ':' && isspace(line->buf[len + 1]);
-}
-
-static int is_format_patch_separator(const char *line, int len)
-{
-	static const char SAMPLE[] =
-		"From e6807f3efca28b30decfecb1732a56c7db1137ee Mon Sep 17 00:00:00 2001\n";
-	const char *cp;
-
-	if (len != strlen(SAMPLE))
-		return 0;
-	if (!skip_prefix(line, "From ", &cp))
-		return 0;
-	if (strspn(cp, "0123456789abcdef") != 40)
-		return 0;
-	cp += 40;
-	return !memcmp(SAMPLE + (cp - line), cp, strlen(SAMPLE) - (cp - line));
-}
-
-static int check_header(const struct strbuf *line,
-				struct strbuf *hdr_data[], int overwrite)
-{
-	int i, ret = 0, len;
-	struct strbuf sb = STRBUF_INIT;
-	/* search for the interesting parts */
-	for (i = 0; header[i]; i++) {
-		int len = strlen(header[i]);
-		if ((!hdr_data[i] || overwrite) && cmp_header(line, header[i])) {
-			/* Unwrap inline B and Q encoding, and optionally
-			 * normalize the meta information to utf8.
-			 */
-			strbuf_add(&sb, line->buf + len + 2, line->len - len - 2);
-			decode_header(&sb);
-			handle_header(&hdr_data[i], &sb);
-			ret = 1;
-			goto check_header_out;
-		}
-	}
-
-	/* Content stuff */
-	if (cmp_header(line, "Content-Type")) {
-		len = strlen("Content-Type: ");
-		strbuf_add(&sb, line->buf + len, line->len - len);
-		decode_header(&sb);
-		strbuf_insert(&sb, 0, "Content-Type: ", len);
-		handle_content_type(&sb);
-		ret = 1;
-		goto check_header_out;
-	}
-	if (cmp_header(line, "Content-Transfer-Encoding")) {
-		len = strlen("Content-Transfer-Encoding: ");
-		strbuf_add(&sb, line->buf + len, line->len - len);
-		decode_header(&sb);
-		handle_content_transfer_encoding(&sb);
-		ret = 1;
-		goto check_header_out;
-	}
-	if (cmp_header(line, "Message-Id")) {
-		len = strlen("Message-Id: ");
-		strbuf_add(&sb, line->buf + len, line->len - len);
-		decode_header(&sb);
-		handle_message_id(&sb);
-		ret = 1;
-		goto check_header_out;
-	}
-
-	/* for inbody stuff */
-	if (starts_with(line->buf, ">From") && isspace(line->buf[5])) {
-		ret = is_format_patch_separator(line->buf + 1, line->len - 1);
-		goto check_header_out;
-	}
-	if (starts_with(line->buf, "[PATCH]") && isspace(line->buf[7])) {
-		for (i = 0; header[i]; i++) {
-			if (!strcmp("Subject", header[i])) {
-				handle_header(&hdr_data[i], line);
-				ret = 1;
-				goto check_header_out;
-			}
-		}
-	}
-
-check_header_out:
-	strbuf_release(&sb);
-	return ret;
-}
-
-static int is_rfc2822_header(const struct strbuf *line)
-{
-	/*
-	 * The section that defines the loosest possible
-	 * field name is "3.6.8 Optional fields".
-	 *
-	 * optional-field = field-name ":" unstructured CRLF
-	 * field-name = 1*ftext
-	 * ftext = %d33-57 / %59-126
-	 */
-	int ch;
-	char *cp = line->buf;
-
-	/* Count mbox From headers as headers */
-	if (starts_with(cp, "From ") || starts_with(cp, ">From "))
-		return 1;
-
-	while ((ch = *cp++)) {
-		if (ch == ':')
-			return 1;
-		if ((33 <= ch && ch <= 57) ||
-		    (59 <= ch && ch <= 126))
-			continue;
-		break;
-	}
-	return 0;
-}
-
-static int read_one_header_line(struct strbuf *line, FILE *in)
-{
-	/* Get the first part of the line. */
-	if (strbuf_getline(line, in, '\n'))
-		return 0;
-
-	/*
-	 * Is it an empty line or not a valid rfc2822 header?
-	 * If so, stop here, and return false ("not a header")
-	 */
-	strbuf_rtrim(line);
-	if (!line->len || !is_rfc2822_header(line)) {
-		/* Re-add the newline */
-		strbuf_addch(line, '\n');
-		return 0;
-	}
-
-	/*
-	 * Now we need to eat all the continuation lines..
-	 * Yuck, 2822 header "folding"
-	 */
-	for (;;) {
-		int peek;
-		struct strbuf continuation = STRBUF_INIT;
-
-		peek = fgetc(in); ungetc(peek, in);
-		if (peek != ' ' && peek != '\t')
-			break;
-		if (strbuf_getline(&continuation, in, '\n'))
-			break;
-		continuation.buf[0] = ' ';
-		strbuf_rtrim(&continuation);
-		strbuf_addbuf(line, &continuation);
-	}
-
-	return 1;
-}
-
-static struct strbuf *decode_q_segment(const struct strbuf *q_seg, int rfc2047)
-{
-	const char *in = q_seg->buf;
-	int c;
-	struct strbuf *out = xmalloc(sizeof(struct strbuf));
-	strbuf_init(out, q_seg->len);
-
-	while ((c = *in++) != 0) {
-		if (c == '=') {
-			int d = *in++;
-			if (d == '\n' || !d)
-				break; /* drop trailing newline */
-			strbuf_addch(out, (hexval(d) << 4) | hexval(*in++));
-			continue;
-		}
-		if (rfc2047 && c == '_') /* rfc2047 4.2 (2) */
-			c = 0x20;
-		strbuf_addch(out, c);
-	}
-	return out;
-}
-
-static struct strbuf *decode_b_segment(const struct strbuf *b_seg)
-{
-	/* Decode in..ep, possibly in-place to ot */
-	int c, pos = 0, acc = 0;
-	const char *in = b_seg->buf;
-	struct strbuf *out = xmalloc(sizeof(struct strbuf));
-	strbuf_init(out, b_seg->len);
-
-	while ((c = *in++) != 0) {
-		if (c == '+')
-			c = 62;
-		else if (c == '/')
-			c = 63;
-		else if ('A' <= c && c <= 'Z')
-			c -= 'A';
-		else if ('a' <= c && c <= 'z')
-			c -= 'a' - 26;
-		else if ('0' <= c && c <= '9')
-			c -= '0' - 52;
-		else
-			continue; /* garbage */
-		switch (pos++) {
-		case 0:
-			acc = (c << 2);
-			break;
-		case 1:
-			strbuf_addch(out, (acc | (c >> 4)));
-			acc = (c & 15) << 4;
-			break;
-		case 2:
-			strbuf_addch(out, (acc | (c >> 2)));
-			acc = (c & 3) << 6;
-			break;
-		case 3:
-			strbuf_addch(out, (acc | c));
-			acc = pos = 0;
-			break;
-		}
-	}
-	return out;
-}
-
-static void convert_to_utf8(struct strbuf *line, const char *charset)
-{
-	char *out;
-
-	if (!charset || !*charset)
-		return;
-
-	if (same_encoding(metainfo_charset, charset))
-		return;
-	out = reencode_string(line->buf, metainfo_charset, charset);
-	if (!out)
-		die("cannot convert from %s to %s",
-		    charset, metainfo_charset);
-	strbuf_attach(line, out, strlen(out), strlen(out));
-}
-
-static int decode_header_bq(struct strbuf *it)
-{
-	char *in, *ep, *cp;
-	struct strbuf outbuf = STRBUF_INIT, *dec;
-	struct strbuf charset_q = STRBUF_INIT, piecebuf = STRBUF_INIT;
-	int rfc2047 = 0;
-
-	in = it->buf;
-	while (in - it->buf <= it->len && (ep = strstr(in, "=?")) != NULL) {
-		int encoding;
-		strbuf_reset(&charset_q);
-		strbuf_reset(&piecebuf);
-		rfc2047 = 1;
-
-		if (in != ep) {
-			/*
-			 * We are about to process an encoded-word
-			 * that begins at ep, but there is something
-			 * before the encoded word.
-			 */
-			char *scan;
-			for (scan = in; scan < ep; scan++)
-				if (!isspace(*scan))
-					break;
-
-			if (scan != ep || in == it->buf) {
-				/*
-				 * We should not lose that "something",
-				 * unless we have just processed an
-				 * encoded-word, and there is only LWS
-				 * before the one we are about to process.
-				 */
-				strbuf_add(&outbuf, in, ep - in);
-			}
-		}
-		/* E.g.
-		 * ep : "=?iso-2022-jp?B?GyR...?= foo"
-		 * ep : "=?ISO-8859-1?Q?Foo=FCbar?= baz"
-		 */
-		ep += 2;
-
-		if (ep - it->buf >= it->len || !(cp = strchr(ep, '?')))
-			goto decode_header_bq_out;
-
-		if (cp + 3 - it->buf > it->len)
-			goto decode_header_bq_out;
-		strbuf_add(&charset_q, ep, cp - ep);
-
-		encoding = cp[1];
-		if (!encoding || cp[2] != '?')
-			goto decode_header_bq_out;
-		ep = strstr(cp + 3, "?=");
-		if (!ep)
-			goto decode_header_bq_out;
-		strbuf_add(&piecebuf, cp + 3, ep - cp - 3);
-		switch (tolower(encoding)) {
-		default:
-			goto decode_header_bq_out;
-		case 'b':
-			dec = decode_b_segment(&piecebuf);
-			break;
-		case 'q':
-			dec = decode_q_segment(&piecebuf, 1);
-			break;
-		}
-		if (metainfo_charset)
-			convert_to_utf8(dec, charset_q.buf);
-
-		strbuf_addbuf(&outbuf, dec);
-		strbuf_release(dec);
-		free(dec);
-		in = ep + 2;
-	}
-	strbuf_addstr(&outbuf, in);
-	strbuf_reset(it);
-	strbuf_addbuf(it, &outbuf);
-decode_header_bq_out:
-	strbuf_release(&outbuf);
-	strbuf_release(&charset_q);
-	strbuf_release(&piecebuf);
-	return rfc2047;
-}
-
-static void decode_header(struct strbuf *it)
-{
-	if (decode_header_bq(it))
-		return;
-	/* otherwise "it" is a straight copy of the input.
-	 * This can be binary guck but there is no charset specified.
-	 */
-	if (metainfo_charset)
-		convert_to_utf8(it, "");
-}
-
-static void decode_transfer_encoding(struct strbuf *line)
-{
-	struct strbuf *ret;
-
-	switch (transfer_encoding) {
-	case TE_QP:
-		ret = decode_q_segment(line, 0);
-		break;
-	case TE_BASE64:
-		ret = decode_b_segment(line);
-		break;
-	case TE_DONTCARE:
-	default:
-		return;
-	}
-	strbuf_reset(line);
-	strbuf_addbuf(line, ret);
-	strbuf_release(ret);
-	free(ret);
-}
-
-static void handle_filter(struct strbuf *line);
-
-static int find_boundary(void)
-{
-	while (!strbuf_getline(&line, fin, '\n')) {
-		if (*content_top && is_multipart_boundary(&line))
-			return 1;
-	}
-	return 0;
-}
-
-static int handle_boundary(void)
-{
-	struct strbuf newline = STRBUF_INIT;
-
-	strbuf_addch(&newline, '\n');
-again:
-	if (line.len >= (*content_top)->len + 2 &&
-	    !memcmp(line.buf + (*content_top)->len, "--", 2)) {
-		/* we hit an end boundary */
-		/* pop the current boundary off the stack */
-		strbuf_release(*content_top);
-		free(*content_top);
-		*content_top = NULL;
-
-		/* technically won't happen as is_multipart_boundary()
-		   will fail first.  But just in case..
-		 */
-		if (--content_top < content) {
-			fprintf(stderr, "Detected mismatched boundaries, "
-					"can't recover\n");
-			exit(1);
-		}
-		handle_filter(&newline);
-		strbuf_release(&newline);
-
-		/* skip to the next boundary */
-		if (!find_boundary())
-			return 0;
-		goto again;
-	}
-
-	/* set some defaults */
-	transfer_encoding = TE_DONTCARE;
-	strbuf_reset(&charset);
-
-	/* slurp in this section's info */
-	while (read_one_header_line(&line, fin))
-		check_header(&line, p_hdr_data, 0);
-
-	strbuf_release(&newline);
-	/* replenish line */
-	if (strbuf_getline(&line, fin, '\n'))
-		return 0;
-	strbuf_addch(&line, '\n');
-	return 1;
-}
-
-static inline int patchbreak(const struct strbuf *line)
-{
-	size_t i;
-
-	/* Beginning of a "diff -" header? */
-	if (starts_with(line->buf, "diff -"))
-		return 1;
-
-	/* CVS "Index: " line? */
-	if (starts_with(line->buf, "Index: "))
-		return 1;
-
-	/*
-	 * "--- <filename>" starts patches without headers
-	 * "---<sp>*" is a manual separator
-	 */
-	if (line->len < 4)
-		return 0;
-
-	if (starts_with(line->buf, "---")) {
-		/* space followed by a filename? */
-		if (line->buf[3] == ' ' && !isspace(line->buf[4]))
-			return 1;
-		/* Just whitespace? */
-		for (i = 3; i < line->len; i++) {
-			unsigned char c = line->buf[i];
-			if (c == '\n')
-				return 1;
-			if (!isspace(c))
-				break;
-		}
-		return 0;
-	}
-	return 0;
-}
-
-static int is_scissors_line(const struct strbuf *line)
-{
-	size_t i, len = line->len;
-	int scissors = 0, gap = 0;
-	int first_nonblank = -1;
-	int last_nonblank = 0, visible, perforation = 0, in_perforation = 0;
-	const char *buf = line->buf;
-
-	for (i = 0; i < len; i++) {
-		if (isspace(buf[i])) {
-			if (in_perforation) {
-				perforation++;
-				gap++;
-			}
-			continue;
-		}
-		last_nonblank = i;
-		if (first_nonblank < 0)
-			first_nonblank = i;
-		if (buf[i] == '-') {
-			in_perforation = 1;
-			perforation++;
-			continue;
-		}
-		if (i + 1 < len &&
-		    (!memcmp(buf + i, ">8", 2) || !memcmp(buf + i, "8<", 2) ||
-		     !memcmp(buf + i, ">%", 2) || !memcmp(buf + i, "%<", 2))) {
-			in_perforation = 1;
-			perforation += 2;
-			scissors += 2;
-			i++;
-			continue;
-		}
-		in_perforation = 0;
-	}
-
-	/*
-	 * The mark must be at least 8 bytes long (e.g. "-- >8 --").
-	 * Even though there can be arbitrary cruft on the same line
-	 * (e.g. "cut here"), in order to avoid misidentification, the
-	 * perforation must occupy more than a third of the visible
-	 * width of the line, and dashes and scissors must occupy more
-	 * than half of the perforation.
-	 */
-
-	visible = last_nonblank - first_nonblank + 1;
-	return (scissors && 8 <= visible &&
-		visible < perforation * 3 &&
-		gap * 2 < perforation);
-}
-
-static int handle_commit_msg(struct strbuf *line)
-{
-	/*
-	 * Are we still scanning and discarding in-body headers?
-	 * It is initially set to 1, set to 2 when we do see a
-	 * valid in-body header.
-	 */
-	static int still_looking = 1;
-	int is_empty_line;
-
-	if (!cmitmsg)
-		return 0;
-
-	is_empty_line = (!line->len || (line->len == 1 && line->buf[0] == '\n'));
-	if (still_looking == 1) {
-		/*
-		 * Haven't seen a known in-body header; discard an empty line.
-		 */
-		if (is_empty_line)
-			return 0;
-	}
-
-	if (use_inbody_headers && still_looking) {
-		int is_known_header = check_header(line, s_hdr_data, 0);
-
-		if (still_looking == 2) {
-			/*
-			 * an empty line after the in-body header block,
-			 * or a line obviously not an attempt to invent
-			 * an unsupported in-body header.
-			 */
-			if (is_empty_line || !is_rfc2822_header(line))
-				still_looking = 0;
-			if (is_empty_line)
-				return 0;
-			/* otherwise do not discard the line, but keep going */
-		} else if (is_known_header) {
-			still_looking = 2;
-		} else if (still_looking != 2) {
-			still_looking = 0;
-		}
-
-		if (still_looking)
-			return 0;
-	} else
-		/* Only trim the first (blank) line of the commit message
-		 * when ignoring in-body headers.
-		 */
-		still_looking = 0;
-
-	/* normalize the log message to UTF-8. */
-	if (metainfo_charset)
-		convert_to_utf8(line, charset.buf);
-
-	if (use_scissors && is_scissors_line(line)) {
-		int i;
-		if (fseek(cmitmsg, 0L, SEEK_SET))
-			die_errno("Could not rewind output message file");
-		if (ftruncate(fileno(cmitmsg), 0))
-			die_errno("Could not truncate output message file at scissors");
-		still_looking = 1;
-
-		/*
-		 * We may have already read "secondary headers"; purge
-		 * them to give ourselves a clean restart.
-		 */
-		for (i = 0; header[i]; i++) {
-			if (s_hdr_data[i])
-				strbuf_release(s_hdr_data[i]);
-			s_hdr_data[i] = NULL;
-		}
-		return 0;
-	}
-
-	if (patchbreak(line)) {
-		if (message_id)
-			fprintf(cmitmsg, "Message-Id: %s\n", message_id);
-		fclose(cmitmsg);
-		cmitmsg = NULL;
-		return 1;
-	}
-
-	fputs(line->buf, cmitmsg);
-	return 0;
-}
-
-static void handle_patch(const struct strbuf *line)
-{
-	fwrite(line->buf, 1, line->len, patchfile);
-	patch_lines++;
-}
-
-static void handle_filter(struct strbuf *line)
-{
-	static int filter = 0;
-
-	/* filter tells us which part we left off on */
-	switch (filter) {
-	case 0:
-		if (!handle_commit_msg(line))
-			break;
-		filter++;
-	case 1:
-		handle_patch(line);
-		break;
-	}
-}
-
-static void handle_body(void)
-{
-	struct strbuf prev = STRBUF_INIT;
-
-	/* Skip up to the first boundary */
-	if (*content_top) {
-		if (!find_boundary())
-			goto handle_body_out;
-	}
-
-	do {
-		/* process any boundary lines */
-		if (*content_top && is_multipart_boundary(&line)) {
-			/* flush any leftover */
-			if (prev.len) {
-				handle_filter(&prev);
-				strbuf_reset(&prev);
-			}
-			if (!handle_boundary())
-				goto handle_body_out;
-		}
-
-		/* Unwrap transfer encoding */
-		decode_transfer_encoding(&line);
-
-		switch (transfer_encoding) {
-		case TE_BASE64:
-		case TE_QP:
-		{
-			struct strbuf **lines, **it, *sb;
-
-			/* Prepend any previous partial lines */
-			strbuf_insert(&line, 0, prev.buf, prev.len);
-			strbuf_reset(&prev);
-
-			/*
-			 * This is a decoded line that may contain
-			 * multiple new lines.  Pass only one chunk
-			 * at a time to handle_filter()
-			 */
-			lines = strbuf_split(&line, '\n');
-			for (it = lines; (sb = *it); it++) {
-				if (*(it + 1) == NULL) /* The last line */
-					if (sb->buf[sb->len - 1] != '\n') {
-						/* Partial line, save it for later. */
-						strbuf_addbuf(&prev, sb);
-						break;
-					}
-				handle_filter(sb);
-			}
-			/*
-			 * The partial chunk is saved in "prev" and will be
-			 * appended by the next iteration of read_line_with_nul().
-			 */
-			strbuf_list_free(lines);
-			break;
-		}
-		default:
-			handle_filter(&line);
-		}
-
-	} while (!strbuf_getwholeline(&line, fin, '\n'));
-
-handle_body_out:
-	strbuf_release(&prev);
-}
-
-static void output_header_lines(FILE *fout, const char *hdr, const struct strbuf *data)
-{
-	const char *sp = data->buf;
-	while (1) {
-		char *ep = strchr(sp, '\n');
-		int len;
-		if (!ep)
-			len = strlen(sp);
-		else
-			len = ep - sp;
-		fprintf(fout, "%s: %.*s\n", hdr, len, sp);
-		if (!ep)
-			break;
-		sp = ep + 1;
-	}
-}
-
-static void handle_info(void)
-{
-	struct strbuf *hdr;
-	int i;
-
-	for (i = 0; header[i]; i++) {
-		/* only print inbody headers if we output a patch file */
-		if (patch_lines && s_hdr_data[i])
-			hdr = s_hdr_data[i];
-		else if (p_hdr_data[i])
-			hdr = p_hdr_data[i];
-		else
-			continue;
-
-		if (!strcmp(header[i], "Subject")) {
-			if (!keep_subject) {
-				cleanup_subject(hdr);
-				cleanup_space(hdr);
-			}
-			output_header_lines(fout, "Subject", hdr);
-		} else if (!strcmp(header[i], "From")) {
-			cleanup_space(hdr);
-			handle_from(hdr);
-			fprintf(fout, "Author: %s\n", name.buf);
-			fprintf(fout, "Email: %s\n", email.buf);
-		} else {
-			cleanup_space(hdr);
-			fprintf(fout, "%s: %s\n", header[i], hdr->buf);
-		}
-	}
-	fprintf(fout, "\n");
-}
-
-static int mailinfo(FILE *in, FILE *out, const char *msg, const char *patch)
-{
-	int peek;
-	fin = in;
-	fout = out;
-
-	cmitmsg = fopen(msg, "w");
-	if (!cmitmsg) {
-		perror(msg);
-		return -1;
-	}
-	patchfile = fopen(patch, "w");
-	if (!patchfile) {
-		perror(patch);
-		fclose(cmitmsg);
-		return -1;
-	}
-
-	p_hdr_data = xcalloc(MAX_HDR_PARSED, sizeof(*p_hdr_data));
-	s_hdr_data = xcalloc(MAX_HDR_PARSED, sizeof(*s_hdr_data));
-
-	do {
-		peek = fgetc(in);
-	} while (isspace(peek));
-	ungetc(peek, in);
-
-	/* process the email header */
-	while (read_one_header_line(&line, fin))
-		check_header(&line, p_hdr_data, 1);
-
-	handle_body();
-	handle_info();
-
-	return 0;
-}
-
-static int git_mailinfo_config(const char *var, const char *value, void *unused)
-{
-	if (!starts_with(var, "mailinfo."))
-		return git_default_config(var, value, unused);
-	if (!strcmp(var, "mailinfo.scissors")) {
-		use_scissors = git_config_bool(var, value);
-		return 0;
-	}
-	/* perhaps others here */
-	return 0;
-}
-=======
 #include "mailinfo.h"
->>>>>>> 81d02834
 
 static const char mailinfo_usage[] =
 	"git mailinfo [-k | -b] [-m | --message-id] [-u | --encoding=<encoding> | -n] [--scissors | --no-scissors] <msg> <patch> < mail >info";
